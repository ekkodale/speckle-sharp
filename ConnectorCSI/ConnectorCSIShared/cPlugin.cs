--- conflicted
+++ resolved
@@ -65,16 +65,7 @@
 
     private static void AppMain(Avalonia.Application app, string[] args)
     {
-<<<<<<< HEAD
-      var viewModel = new MainViewModel(Bindings);
-      MainWindow = new MainWindow { DataContext = viewModel };
-      MainWindow.Closed += SpeckleWindowClosed;
-      MainWindow.Closing += SpeckleWindowClosed;
-      app.Run(MainWindow);
-      //Task.Run(() => app.Run(MainWindow));
-=======
       AvaloniaApp = app;
->>>>>>> 8bd59ac2
     }
 
     public static void OpenOrFocusSpeckle(cSapModel model)
