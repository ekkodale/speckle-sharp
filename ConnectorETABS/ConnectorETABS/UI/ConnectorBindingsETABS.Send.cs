﻿using System;
using System.Collections.Concurrent;
using Speckle.Core.Api;
using SCT = Speckle.Core.Transports;
using Stylet;
using System.Collections.Generic;
using System.Threading.Tasks;
using DesktopUI2;
using DesktopUI2.Models;
using Speckle.Core.Models;
using Speckle.Core.Kits;
using Speckle.Core.Logging;
using Speckle.ConnectorETABS.Util;
using System.Linq;
using DesktopUI2.ViewModels;

namespace Speckle.ConnectorETABS.UI
{
    public partial class ConnectorBindingsETABS : ConnectorBindings

    {
        #region sending

        public override async Task SendStream(StreamState state, ProgressViewModel progress)
        {
            //throw new NotImplementedException();
            var kit = KitManager.GetDefaultKit();
            //var converter = new ConverterETABS();
            var converter = kit.LoadConverter(ConnectorETABSUtils.ETABSAppName);
            converter.SetContextDocument(Model);
            Exceptions.Clear();

            var commitObj = new Base();
            int objCount = 0;

            if (state.Filter != null)
            {
                state.SelectedObjectIds = GetSelectionFilterObjects(state.Filter);
            }

            var totalObjectCount = state.SelectedObjectIds.Count();

            if (totalObjectCount == 0)
            {
                progress.Report.LogOperationError(new SpeckleException("Zero objects selected; send stopped. Please select some objects, or check that your filter can actually select something.", false));
                return;
            }

            var conversionProgressDict = new ConcurrentDictionary<string, int>();
            conversionProgressDict["Conversion"] = 0;
            progress.Update(conversionProgressDict);


            //if( commitObj["@Stories"] == null)
            //{
            //    commitObj["@Stories"] = converter.ConvertToSpeckle(("Stories", "ETABS"));
            //}

            foreach (var applicationId in state.SelectedObjectIds)
            {
                if (progress.CancellationTokenSource.Token.IsCancellationRequested)
                {
                    return;
                }

                Base converted = null;
                string containerName = string.Empty;


                var selectedObjectType = ConnectorETABSUtils.ObjectIDsTypesAndNames
                    .Where(pair => pair.Key == applicationId)
                    .Select(pair => pair.Value.Item1).FirstOrDefault();

                if (!converter.CanConvertToSpeckle(selectedObjectType))
                {
                    progress.Report.Log($"Skipped not supported type:  ${selectedObjectType} are not supported");
                    continue;
                }

                Tracker.TrackPageview(Tracker.CONVERT_TOSPECKLE);

                var typeAndName = ConnectorETABSUtils.ObjectIDsTypesAndNames
                    .Where(pair => pair.Key == applicationId)
                    .Select(pair => pair.Value).FirstOrDefault();

                converted = converter.ConvertToSpeckle(typeAndName);

                if (converted == null)
                {
                    var exception = new Exception($"Failed to convert object ${applicationId} of type ${selectedObjectType}.");
                    progress.Report.LogConversionError(exception);
                    continue;
                }


                //if (converted != null)
                //{
                //    if (commitObj[selectedObjectType] == null)
                //    {
                //        commitObj[selectedObjectType] = new List<Base>();
                //    }
                //             ((List<Base>)commitObj[selectedObjectType]).Add(converted);
                //}
                converted.applicationId = applicationId;

                objCount++;
                conversionProgressDict["Conversion"]++;
                progress.Update(conversionProgressDict);
            }
            if (commitObj["@Model"] == null)
            {
                commitObj["@Model"] = converter.ConvertToSpeckle(("Model", "ETABS"));
            }

<<<<<<< HEAD
            progress.Report.Merge(converter.Report);
=======
            if(commitObj["AnalysisResults"] == null)
            {
                commitObj["AnalysisResults"] = converter.ConvertToSpeckle(("AnalysisResults", "ETABS"));
            }
>>>>>>> 24bbb819

            if (objCount == 0)
            {
                progress.Report.LogOperationError(new SpeckleException("Zero objects converted successfully. Send stopped.", false));
                return;
            }

            if (progress.CancellationTokenSource.Token.IsCancellationRequested)
            {
                return;
            }

            var streamId = state.StreamId;
            var client = state.Client;

            var transports = new List<SCT.ITransport>() { new SCT.ServerTransport(client.Account, streamId) };

            var objectId = await Operations.Send(
                @object: commitObj,
                cancellationToken: progress.CancellationTokenSource.Token,
                transports: transports,
                onProgressAction: dict => progress.Update(dict),
                onErrorAction: (Action<string, Exception>)((s, e) =>
                {
                    progress.Report.LogOperationError(e);
                    progress.CancellationTokenSource.Cancel();
                 }),    
                disposeTransports: true
                );


            if (progress.Report.OperationErrorsCount != 0)
            {
                //RaiseNotification($"Failed to send: \n {Exceptions.Last().Message}");
                return;
            }

            var actualCommit = new CommitCreateInput
            {
                streamId = streamId,
                objectId = objectId,
                branchName = state.BranchName,
                message = state.CommitMessage != null ? state.CommitMessage : $"Pushed {objCount} elements from ETABS.",
                sourceApplication = ConnectorETABSUtils.ETABSAppName
            };

            if (state.PreviousCommitId != null) { actualCommit.parents = new List<string>() { state.PreviousCommitId }; }

            try
            {
                var commitId = await client.CommitCreate(actualCommit);

                //await state.RefreshStream();
                state.PreviousCommitId = commitId;

                //PersistAndUpdateStreamInFile(state);
                //RaiseNotification($"{objCount} objects sent to {state.Stream.name}. 🚀");
            }
            catch (Exception e)
            {
                //Globals.Notify($"Failed to create commit.\n{e.Message}");
                progress.Report.LogOperationError(e);
            }

            //return state;
        }

        #endregion
    }
}<|MERGE_RESOLUTION|>--- conflicted
+++ resolved
@@ -112,14 +112,12 @@
                 commitObj["@Model"] = converter.ConvertToSpeckle(("Model", "ETABS"));
             }
 
-<<<<<<< HEAD
-            progress.Report.Merge(converter.Report);
-=======
             if(commitObj["AnalysisResults"] == null)
             {
                 commitObj["AnalysisResults"] = converter.ConvertToSpeckle(("AnalysisResults", "ETABS"));
             }
->>>>>>> 24bbb819
+            
+            progress.Report.Merge(converter.Report);
 
             if (objCount == 0)
             {
