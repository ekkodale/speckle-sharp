﻿<?xml version="1.0" encoding="utf-8"?>
<Project ToolsVersion="15.0" xmlns="http://schemas.microsoft.com/developer/msbuild/2003">
  <Import Project="$(MSBuildExtensionsPath)\$(MSBuildToolsVersion)\Microsoft.Common.props" Condition="Exists('$(MSBuildExtensionsPath)\$(MSBuildToolsVersion)\Microsoft.Common.props')" />
  <PropertyGroup>
    <Configuration Condition=" '$(Configuration)' == '' ">Debug</Configuration>
    <Platform Condition=" '$(Platform)' == '' ">AnyCPU</Platform>
    <ProjectGuid>{A97C3046-2D55-4C49-AB40-A3C2194B82FA}</ProjectGuid>
    <OutputType>WinExe</OutputType>
    <RootNamespace>Speckle.DesktopUI</RootNamespace>
    <AssemblyName>SpeckleDesktopUI</AssemblyName>
    <TargetFrameworkVersion>v4.6.1</TargetFrameworkVersion>
    <FileAlignment>512</FileAlignment>
    <ProjectTypeGuids>{60dc8134-eba5-43b8-bcc9-bb4bc16c2548};{FAE04EC0-301F-11D3-BF4B-00C04F79EFBC}</ProjectTypeGuids>
    <WarningLevel>4</WarningLevel>
    <AutoGenerateBindingRedirects>true</AutoGenerateBindingRedirects>
    <Deterministic>true</Deterministic>
    <NuGetPackageImportStamp>
    </NuGetPackageImportStamp>
    <TargetFrameworkProfile />
    <CopyLocalLockFileAssemblies>true</CopyLocalLockFileAssemblies>
  </PropertyGroup>
  <PropertyGroup Condition=" '$(Configuration)|$(Platform)' == 'Debug|AnyCPU' ">
    <PlatformTarget>x64</PlatformTarget>
    <DebugSymbols>true</DebugSymbols>
    <DebugType>full</DebugType>
    <Optimize>false</Optimize>
    <OutputPath>bin\Debug\</OutputPath>
    <DefineConstants>DEBUG;TRACE</DefineConstants>
    <ErrorReport>prompt</ErrorReport>
    <WarningLevel>4</WarningLevel>
  </PropertyGroup>
  <PropertyGroup Condition=" '$(Configuration)|$(Platform)' == 'Release|AnyCPU' ">
    <PlatformTarget>AnyCPU</PlatformTarget>
    <DebugType>pdbonly</DebugType>
    <Optimize>true</Optimize>
    <OutputPath>bin\Release\</OutputPath>
    <DefineConstants>TRACE</DefineConstants>
    <ErrorReport>prompt</ErrorReport>
    <WarningLevel>4</WarningLevel>
  </PropertyGroup>
  <PropertyGroup Condition="'$(Configuration)|$(Platform)' == 'Debug|x64'">
    <DebugSymbols>true</DebugSymbols>
    <OutputPath>bin\x64\Debug\</OutputPath>
    <DefineConstants>DEBUG;TRACE</DefineConstants>
    <DebugType>full</DebugType>
    <PlatformTarget>x64</PlatformTarget>
    <LangVersion>7.3</LangVersion>
    <ErrorReport>prompt</ErrorReport>
    <CodeAnalysisRuleSet>MinimumRecommendedRules.ruleset</CodeAnalysisRuleSet>
    <Prefer32Bit>true</Prefer32Bit>
  </PropertyGroup>
  <PropertyGroup Condition="'$(Configuration)|$(Platform)' == 'Release|x64'">
    <OutputPath>bin\x64\Release\</OutputPath>
    <DefineConstants>TRACE</DefineConstants>
    <Optimize>true</Optimize>
    <DebugType>pdbonly</DebugType>
    <PlatformTarget>x64</PlatformTarget>
    <LangVersion>7.3</LangVersion>
    <ErrorReport>prompt</ErrorReport>
    <CodeAnalysisRuleSet>MinimumRecommendedRules.ruleset</CodeAnalysisRuleSet>
    <Prefer32Bit>true</Prefer32Bit>
  </PropertyGroup>
  <ItemGroup>
    <Reference Include="MaterialDesignColors, Version=1.2.7.1798, Culture=neutral, PublicKeyToken=df2a72020bd7962a, processorArchitecture=MSIL">
      <HintPath>packages\MaterialDesignColors.1.2.7-ci1798\lib\net45\MaterialDesignColors.dll</HintPath>
    </Reference>
    <Reference Include="MaterialDesignThemes.Wpf, Version=3.2.0.1798, Culture=neutral, PublicKeyToken=df2a72020bd7962a, processorArchitecture=MSIL">
      <HintPath>packages\MaterialDesignThemes.3.2.0-ci1798\lib\net45\MaterialDesignThemes.Wpf.dll</HintPath>
    </Reference>
    <Reference Include="Microsoft.Threading.Tasks, Version=1.0.12.0, Culture=neutral, PublicKeyToken=b03f5f7f11d50a3a, processorArchitecture=MSIL">
      <HintPath>packages\Microsoft.Bcl.Async.1.0.168\lib\net40\Microsoft.Threading.Tasks.dll</HintPath>
    </Reference>
    <Reference Include="Microsoft.Threading.Tasks.Extensions, Version=1.0.12.0, Culture=neutral, PublicKeyToken=b03f5f7f11d50a3a, processorArchitecture=MSIL">
      <HintPath>packages\Microsoft.Bcl.Async.1.0.168\lib\net40\Microsoft.Threading.Tasks.Extensions.dll</HintPath>
    </Reference>
    <Reference Include="Microsoft.Threading.Tasks.Extensions.Desktop, Version=1.0.168.0, Culture=neutral, PublicKeyToken=b03f5f7f11d50a3a, processorArchitecture=MSIL">
      <HintPath>packages\Microsoft.Bcl.Async.1.0.168\lib\net40\Microsoft.Threading.Tasks.Extensions.Desktop.dll</HintPath>
    </Reference>
    <Reference Include="Microsoft.Xaml.Behaviors, Version=1.1.0.0, Culture=neutral, PublicKeyToken=b03f5f7f11d50a3a, processorArchitecture=MSIL">
      <HintPath>packages\Microsoft.Xaml.Behaviors.Wpf.1.1.19\lib\net45\Microsoft.Xaml.Behaviors.dll</HintPath>
    </Reference>
    <Reference Include="Newtonsoft.Json, Version=12.0.0.0, Culture=neutral, PublicKeyToken=30ad4fe6b2a6aeed, processorArchitecture=MSIL">
      <HintPath>packages\Newtonsoft.Json.12.0.3\lib\net45\Newtonsoft.Json.dll</HintPath>
    </Reference>
    <Reference Include="System" />
    <Reference Include="System.Data" />
    <Reference Include="System.Xml" />
    <Reference Include="Microsoft.CSharp" />
    <Reference Include="System.Core" />
    <Reference Include="System.Xml.Linq" />
    <Reference Include="System.Data.DataSetExtensions" />
    <Reference Include="System.Net.Http" />
    <Reference Include="System.Xaml">
      <RequiredTargetFramework>4.0</RequiredTargetFramework>
    </Reference>
    <Reference Include="WindowsBase" />
    <Reference Include="PresentationCore" />
    <Reference Include="PresentationFramework" />
  </ItemGroup>
  <ItemGroup>
    <ApplicationDefinition Include="App.xaml">
      <Generator>MSBuild:Compile</Generator>
      <SubType>Designer</SubType>
    </ApplicationDefinition>
<<<<<<< HEAD
    <Compile Include="ConnectorBindings.cs" />
    <Compile Include="Settings\SettingsView.xaml.cs">
      <DependentUpon>SettingsView.xaml</DependentUpon>
=======
    <Compile Include="Bootstrapper.cs" />
    <Compile Include="ConnectorBindings.cs" />
    <Compile Include="RootView.xaml.cs">
      <DependentUpon>RootView.xaml</DependentUpon>
>>>>>>> 3e9cbeff
    </Compile>
    <Compile Include="RootViewModel.cs" />
    <Compile Include="Settings\SettingsViewModel.cs" />
    <Compile Include="Streams\AllStreamsViewModel.cs" />
    <Compile Include="Streams\StreamCreateDialogViewModel.cs" />
    <Compile Include="Streams\StreamCreateAdvancedView.xaml.cs">
      <DependentUpon>StreamCreateAdvancedView.xaml</DependentUpon>
    </Compile>
    <Compile Include="Streams\StreamCreateFinalView.xaml.cs">
      <DependentUpon>StreamCreateFinalView.xaml</DependentUpon>
    </Compile>
    <Compile Include="Streams\StreamCreateSimpleView.xaml.cs">
      <DependentUpon>StreamCreateSimpleView.xaml</DependentUpon>
    </Compile>
    <Compile Include="Streams\StreamCreateStartView.xaml.cs">
      <DependentUpon>StreamCreateStartView.xaml</DependentUpon>
    </Compile>
    <Compile Include="Streams\StreamsHomeViewModel.cs" />
    <Compile Include="Streams\StreamsRepository.cs" />
<<<<<<< HEAD
    <Compile Include="Utils\Converters.cs" />
    <Compile Include="Utils\SelectionFilter.cs" />
    <Compile Include="Utils\BindableBase.cs" />
=======
    <Compile Include="Streams\StreamViewModel.cs" />
    <Compile Include="Utils\Events.cs" />
    <Compile Include="Utils\ViewModelFactories.cs" />
>>>>>>> 3e9cbeff
    <Compile Include="Utils\Link.cs" />
    <Compile Include="Utils\RelayCommand.cs" />
    <Compile Include="Utils\SelectionFilter.cs" />
    <Page Include="Feed\FeedView.xaml">
      <Generator>MSBuild:Compile</Generator>
      <SubType>Designer</SubType>
    </Page>
    <Page Include="Inbox\InboxView.xaml">
      <Generator>MSBuild:Compile</Generator>
      <SubType>Designer</SubType>
    </Page>
    <Compile Include="Accounts\AccountsRepository.cs" />
    <Compile Include="Accounts\AccountsViewModel.cs" />
    <Compile Include="App.xaml.cs">
      <DependentUpon>App.xaml</DependentUpon>
      <SubType>Code</SubType>
    </Compile>
    <Compile Include="Feed\FeedViewModel.cs" />
    <Compile Include="Inbox\InboxViewModel.cs" />
    <Page Include="RootView.xaml">
      <SubType>Designer</SubType>
      <Generator>MSBuild:Compile</Generator>
    </Page>
    <Page Include="Settings\SettingsView.xaml">
      <Generator>MSBuild:Compile</Generator>
      <SubType>Designer</SubType>
    </Page>
    <Page Include="Streams\AllStreamsView.xaml">
      <SubType>Designer</SubType>
      <Generator>MSBuild:Compile</Generator>
    </Page>
    <Page Include="Streams\StreamCreateAdvancedView.xaml">
      <Generator>MSBuild:Compile</Generator>
      <SubType>Designer</SubType>
    </Page>
    <Page Include="Streams\StreamCreateDialogView.xaml">
      <SubType>Designer</SubType>
      <Generator>MSBuild:Compile</Generator>
    </Page>
    <Page Include="Streams\StreamCreateFinalView.xaml">
      <Generator>MSBuild:Compile</Generator>
      <SubType>Designer</SubType>
    </Page>
    <Page Include="Streams\StreamCreateSimpleView.xaml">
      <Generator>MSBuild:Compile</Generator>
      <SubType>Designer</SubType>
    </Page>
    <Page Include="Streams\StreamCreateStartView.xaml">
      <Generator>MSBuild:Compile</Generator>
      <SubType>Designer</SubType>
    </Page>
    <Page Include="Streams\StreamsHomeView.xaml">
      <Generator>MSBuild:Compile</Generator>
      <SubType>Designer</SubType>
    </Page>
    <Page Include="Streams\StreamView.xaml">
      <SubType>Designer</SubType>
      <Generator>MSBuild:Compile</Generator>
    </Page>
    <Page Include="Themes\Generic.xaml">
      <Generator>MSBuild:Compile</Generator>
    </Page>
  </ItemGroup>
  <ItemGroup>
    <Compile Include="Properties\AssemblyInfo.cs">
      <SubType>Code</SubType>
    </Compile>
    <Compile Include="Properties\Resources.Designer.cs">
      <AutoGen>True</AutoGen>
      <DesignTime>True</DesignTime>
      <DependentUpon>Resources.resx</DependentUpon>
    </Compile>
    <Compile Include="Properties\Settings.Designer.cs">
      <AutoGen>True</AutoGen>
      <DependentUpon>Settings.settings</DependentUpon>
      <DesignTimeSharedInput>True</DesignTimeSharedInput>
    </Compile>
    <EmbeddedResource Include="Properties\Resources.resx">
      <Generator>ResXFileCodeGenerator</Generator>
      <LastGenOutput>Resources.Designer.cs</LastGenOutput>
    </EmbeddedResource>
    <None Include="Properties\Settings.settings">
      <Generator>SettingsSingleFileGenerator</Generator>
      <LastGenOutput>Settings.Designer.cs</LastGenOutput>
    </None>
  </ItemGroup>
  <ItemGroup>
    <None Include="App.config" />
  </ItemGroup>
  <ItemGroup>
    <Resource Include="Resources\s2block.ico" />
  </ItemGroup>
  <ItemGroup>
    <Resource Include="Resources\s2logo.png" />
  </ItemGroup>
  <ItemGroup>
    <Content Include="Resources\s2logo.svg" />
  </ItemGroup>
  <ItemGroup>
    <ProjectReference Include="..\Core\Core\Core.csproj">
      <Project>{511b8e0f-4368-4bf9-a91c-f4a30c07d6c0}</Project>
      <Name>Core</Name>
    </ProjectReference>
  </ItemGroup>
  <ItemGroup>
    <PackageReference Include="MaterialDesignColors">
      <Version>1.2.7-ci1798</Version>
    </PackageReference>
    <PackageReference Include="MaterialDesignThemes">
      <Version>3.2.0-ci1798</Version>
    </PackageReference>
    <PackageReference Include="Stylet">
      <Version>1.3.4</Version>
    </PackageReference>
  </ItemGroup>
  <Import Project="$(MSBuildToolsPath)\Microsoft.CSharp.targets" />
  <Target Name="EnsureNuGetPackageBuildImports" BeforeTargets="PrepareForBuild">
    <PropertyGroup>
      <ErrorText>This project references NuGet package(s) that are missing on this computer. Use NuGet Package Restore to download them.  For more information, see http://go.microsoft.com/fwlink/?LinkID=322105. The missing file is {0}.</ErrorText>
    </PropertyGroup>
    <Error Condition="!Exists('packages\Microsoft.Bcl.Build.1.0.21\build\Microsoft.Bcl.Build.targets')" Text="$([System.String]::Format('$(ErrorText)', 'packages\Microsoft.Bcl.Build.1.0.21\build\Microsoft.Bcl.Build.targets'))" />
    <Error Condition="!Exists('packages\MaterialDesignThemes.3.2.0-ci1798\build\MaterialDesignThemes.targets')" Text="$([System.String]::Format('$(ErrorText)', 'packages\MaterialDesignThemes.3.2.0-ci1798\build\MaterialDesignThemes.targets'))" />
    <Error Condition="!Exists('packages\System.Data.SQLite.Core.1.0.113.1\build\net46\System.Data.SQLite.Core.targets')" Text="$([System.String]::Format('$(ErrorText)', 'packages\System.Data.SQLite.Core.1.0.113.1\build\net46\System.Data.SQLite.Core.targets'))" />
  </Target>
  <Import Project="packages\Microsoft.Bcl.Build.1.0.21\build\Microsoft.Bcl.Build.targets" Condition="Exists('packages\Microsoft.Bcl.Build.1.0.21\build\Microsoft.Bcl.Build.targets')" />
  <Import Project="packages\MaterialDesignThemes.3.2.0-ci1798\build\MaterialDesignThemes.targets" Condition="Exists('packages\MaterialDesignThemes.3.2.0-ci1798\build\MaterialDesignThemes.targets')" />
  <Import Project="packages\System.Data.SQLite.Core.1.0.113.1\build\net46\System.Data.SQLite.Core.targets" Condition="Exists('packages\System.Data.SQLite.Core.1.0.113.1\build\net46\System.Data.SQLite.Core.targets')" />
</Project><|MERGE_RESOLUTION|>--- conflicted
+++ resolved
@@ -102,16 +102,10 @@
       <Generator>MSBuild:Compile</Generator>
       <SubType>Designer</SubType>
     </ApplicationDefinition>
-<<<<<<< HEAD
-    <Compile Include="ConnectorBindings.cs" />
-    <Compile Include="Settings\SettingsView.xaml.cs">
-      <DependentUpon>SettingsView.xaml</DependentUpon>
-=======
     <Compile Include="Bootstrapper.cs" />
     <Compile Include="ConnectorBindings.cs" />
     <Compile Include="RootView.xaml.cs">
       <DependentUpon>RootView.xaml</DependentUpon>
->>>>>>> 3e9cbeff
     </Compile>
     <Compile Include="RootViewModel.cs" />
     <Compile Include="Settings\SettingsViewModel.cs" />
@@ -131,15 +125,10 @@
     </Compile>
     <Compile Include="Streams\StreamsHomeViewModel.cs" />
     <Compile Include="Streams\StreamsRepository.cs" />
-<<<<<<< HEAD
+    <Compile Include="Streams\StreamViewModel.cs" />
     <Compile Include="Utils\Converters.cs" />
-    <Compile Include="Utils\SelectionFilter.cs" />
-    <Compile Include="Utils\BindableBase.cs" />
-=======
-    <Compile Include="Streams\StreamViewModel.cs" />
     <Compile Include="Utils\Events.cs" />
     <Compile Include="Utils\ViewModelFactories.cs" />
->>>>>>> 3e9cbeff
     <Compile Include="Utils\Link.cs" />
     <Compile Include="Utils\RelayCommand.cs" />
     <Compile Include="Utils\SelectionFilter.cs" />
