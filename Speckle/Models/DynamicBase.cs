--- conflicted
+++ resolved
@@ -1,351 +1,221 @@
-﻿using Newtonsoft.Json;
-using System;
-using System.Collections.Generic;
-using System.ComponentModel;
-using System.Dynamic;
-using System.Linq;
-using System.Reflection;
-
-namespace Speckle.Models
-{
-
-<<<<<<< HEAD
-  /// <summary>
-  /// Base class implementing a bunch of nice dynamic object methods, like adding and removing props dynamically. Makes c# feel like json.
-  /// <para>Orginally adapted from Rick Strahl 🤘</para>
-  /// <para>https://weblog.west-wind.com/posts/2012/feb/08/creating-a-dynamic-extensible-c-expando-object</para>
-  /// </summary>
-  public class DynamicBase : DynamicObject, IDynamicMetaObjectProvider
-  {
-    /// <summary>
-    /// The actual property bag, where dynamically added props are stored.
-    /// </summary>
-    private Dictionary<string, object> properties = new Dictionary<string, object>();
-
-    public DynamicBase()
-    {
-
-    }
-
-    /// <summary>
-    /// Gets properties via the dot syntax.
-    /// <para><pre>((dynamic)myObject).superProperty;</pre></para>
-    /// </summary>
-    /// <param name="binder"></param>
-    /// <param name="result"></param>
-    /// <returns></returns>
-    public override bool TryGetMember(GetMemberBinder binder, out object result)
-    {
-      return properties.TryGetValue(binder.Name, out result);
-    }
-
-    /// <summary>
-    /// Sets properties via the dot syntax.
-    /// <para><pre>((dynamic)myObject).superProperty = something;</pre></para>
-    /// </summary>
-    /// <param name="binder"></param>
-    /// <param name="value"></param>
-    /// <returns></returns>
-    public override bool TrySetMember(SetMemberBinder binder, object value)
-    {
-      properties[binder.Name] = value;
-      return true;
-    }
-
-    /// <summary>
-    /// Sets and gets properties using the key accessor pattern. E.g.:
-    /// <para><pre>((dynamic)myObject)["superProperty"] = 42;</pre></para>
-    /// </summary>
-    /// <param name="key"></param>
-    /// <returns></returns>
-    public object this[string key]
-    {
-      get
-      {
-        if (properties.ContainsKey(key))
-          return properties[key];
-        try
-        {
-          return GetType().GetProperty(key).GetValue(this);
-        }
-        catch
-        {
-          throw;
-        }
-      }
-      set
-      {
-        if (properties.ContainsKey(key))
-        {
-          properties[key] = value;
-          return;
-        }
-        var prop = this.GetType().GetProperties(BindingFlags.Instance | BindingFlags.Public).FirstOrDefault(p => p.Name == key);
-        if (prop == null)
-        {
-          properties[key] = value;
-          return;
-        }
-        try
-        {
-          prop.SetValue(this, value);
-        }
-        catch
-        {
-          throw;
-        }
-      }
-    }
-
-    /// <summary>
-    /// Gets all of the property names on this class, dynamic or not.
-    /// </summary>
-    /// <returns></returns>
-    public override IEnumerable<string> GetDynamicMemberNames()
-    {
-      var names = new List<string>();
-      foreach (var kvp in properties) names.Add(kvp.Key);
-
-      var pinfos = GetType().GetProperties(BindingFlags.Instance | BindingFlags.Public);
-      var test = GetType().Name;
-      foreach (var pinfo in pinfos) names.Add(pinfo.Name);
-
-      names.Remove("Item"); // TODO: investigate why we get Item out?
-      return names;
-    }
-
-    /// <summary>
-    /// Gets the names of the defined class properties (typed).
-    /// </summary>
-    /// <returns></returns>
-    public IEnumerable<string> GetInstanceMembers()
-    {
-      var names = new List<string>();
-      var pinfos = GetType().GetProperties(BindingFlags.Instance | BindingFlags.Public);
-      foreach (var pinfo in pinfos) names.Add(pinfo.Name);
-
-      names.Remove("Item"); // TODO: investigate why we get Item out?
-      return names;
-    }
-
-    /// <summary>
-    /// Gets the dynamically added property names only.
-    /// </summary>
-    /// <returns></returns>
-    public IEnumerable<string> GetDynamicMembers()
-    {
-      foreach (var kvp in properties)
-        yield return kvp.Key;
-    }
-=======
-  /// <summary>
-  /// Base class implementing a bunch of nice dynamic object methods, like adding and removing props dynamically. Makes c# feel like json.
-  /// <para>Orginally adapted from Rick Strahl 🤘</para>
-  /// <para>https://weblog.west-wind.com/posts/2012/feb/08/creating-a-dynamic-extensible-c-expando-object</para>
-  /// </summary>
-  public class DynamicBase : DynamicObject, IDynamicMetaObjectProvider
-  {
-    /// <summary>
-    /// The actual property bag, where dynamically added props are stored.
-    /// </summary>
-    private Dictionary<string, object> properties = new Dictionary<string, object>();
-
-    public DynamicBase()
-    {
-
-    }
-
-    /// <summary>
-    /// Gets properties via the dot syntax.
-    /// <para><pre>((dynamic)myObject).superProperty;</pre></para>
-    /// </summary>
-    /// <param name="binder"></param>
-    /// <param name="result"></param>
-    /// <returns></returns>
-    public override bool TryGetMember(GetMemberBinder binder, out object result)
-    {
-      return (properties.TryGetValue(binder.Name, out result));
-    }
-
-    /// <summary>
-    /// Sets properties via the dot syntax.
-    /// <para><pre>((dynamic)myObject).superProperty = something;</pre></para>
-    /// </summary>
-    /// <param name="binder"></param>
-    /// <param name="value"></param>
-    /// <returns></returns>
-    public override bool TrySetMember(SetMemberBinder binder, object value)
-    {
-      properties[binder.Name] = value;
-      return true;
-    }
-
-    /// <summary>
-    /// Checks if a dynamic propery exists or not
-    /// </summary>
-    /// <param name="key"></param>
-    /// <returns></returns>
-    //public bool HasMember(string key)
-    //{
-    //  return properties.ContainsKey(key);
-    //}
-
-    /// <summary>
-    /// Checks if a dynamic propery exists or not and has a specific type
-    /// </summary>
-    /// <param name="key"></param>
-    /// <returns></returns>
-    public bool HasMember<T>(string key)
-    {
-      if (properties.ContainsKey(key) && (T)properties[key] != null)
-        return true;
-
-      try
-      {
-        return (T)GetType().GetProperty(key).GetValue(this) != null;
-      }
-      catch
-      {}
-
-      return false;
-    }
-
-    /// <summary>
-    /// Safely gets a dynamic property
-    /// </summary>
-    /// <typeparam name="T">Type of the property</typeparam>
-    /// <param name="key">Name of the property to get</param>
-    /// <returns></returns>
-    public T GetMemberSafe<T>(string key)
-    {
-      if (!HasMember<T>(key))
-      {
-        properties[key] = default(T);
-      }
-      return (T)this[key];
-    }
-
-    /// <summary>
-    /// Safely gets a dynamic property
-    /// </summary>
-    /// <typeparam name="T">Type of the property</typeparam>
-    /// <param name="key">Name of the property to get</param>
-    /// <returns></returns>
-    public T GetMemberSafe<T>(string key, T def)
-    {
-      if (!HasMember<T>(key))
-      {
-        properties[key] = def;
-      }
-      return (T)this[key];
-    }
-
-
-    /// <summary>
-    /// Sets and gets properties using the key accessor pattern. E.g.:
-    /// <para><pre>((dynamic)myObject)["superProperty"] = 42;</pre></para>
-    /// </summary>
-    /// <param name="key"></param>
-    /// <returns></returns>
-    public object this[string key]
-    {
-      get
-      {
-        if (properties.ContainsKey(key))
-          return properties[key];
-        try
-        {
-          return GetType().GetProperty(key).GetValue(this);
-        }
-        catch
-        {
-          throw;
-        }
-      }
-      set
-      {
-        if (properties.ContainsKey(key))
-        {
-          properties[key] = value;
-          return;
-        }
-        var prop = this.GetType().GetProperties(BindingFlags.Instance | BindingFlags.Public).FirstOrDefault(p => p.Name == key);
-        if (prop == null)
-        {
-          properties[key] = value;
-          return;
-        }
-        try
-        {
-          prop.SetValue(this, value);
-        }
-        catch
-        {
-          throw;
-        }
-      }
-    }
-
-
-
-    /// <summary>
-    /// Gets all of the property names on this class, dynamic or not.
-    /// </summary>
-    /// <returns></returns>
-    public override IEnumerable<string> GetDynamicMemberNames()
-    {
-      var names = new List<string>();
-      foreach (var kvp in properties) names.Add(kvp.Key);
-
-      var pinfos = GetType().GetProperties(BindingFlags.Instance | BindingFlags.Public);
-      foreach (var pinfo in pinfos) names.Add(pinfo.Name);
-
-      names.Remove("Item"); // TODO: investigate why we get Item out?
-      return names;
-    }
-
-    /// <summary>
-    /// Gets the names of the defined class properties (typed).
-    /// </summary>
-    /// <returns></returns>
-    public IEnumerable<string> GetInstanceMembers()
-    {
-      var names = new List<string>();
-      var pinfos = GetType().GetProperties(BindingFlags.Instance | BindingFlags.Public);
-      foreach (var pinfo in pinfos) names.Add(pinfo.Name);
-
-      names.Remove("Item"); // TODO: investigate why we get Item out?
-      return names;
-    }
-
-    /// <summary>
-    /// Gets the dynamically added property names only.
-    /// </summary>
-    /// <returns></returns>
-    public IEnumerable<string> GetDynamicMembers()
-    {
-      foreach (var kvp in properties)
-        yield return kvp.Key;
-    }
-
-    /// <summary>
-    /// Gets & sets the dynamic properties quickly
-    /// </summary>
-    /// <returns></returns>
-    [JsonIgnore]
-    public Dictionary<string, object> DynamicProperties
-    {
-      get
-      {
-        return properties;
-      }
-      set
-      {
-        this.properties = value;
-      }
-    }
-
->>>>>>> 7e9e04ef
-  }
-
-}
+﻿using Newtonsoft.Json;
+using System;
+using System.Collections.Generic;
+using System.ComponentModel;
+using System.Dynamic;
+using System.Linq;
+using System.Reflection;
+
+namespace Speckle.Models
+{
+
+  /// <summary>
+  /// Base class implementing a bunch of nice dynamic object methods, like adding and removing props dynamically. Makes c# feel like json.
+  /// <para>Orginally adapted from Rick Strahl 🤘</para>
+  /// <para>https://weblog.west-wind.com/posts/2012/feb/08/creating-a-dynamic-extensible-c-expando-object</para>
+  /// </summary>
+  public class DynamicBase : DynamicObject, IDynamicMetaObjectProvider
+  {
+    /// <summary>
+    /// The actual property bag, where dynamically added props are stored.
+    /// </summary>
+    private Dictionary<string, object> properties = new Dictionary<string, object>();
+
+    public DynamicBase()
+    {
+
+    }
+
+    /// <summary>
+    /// Gets properties via the dot syntax.
+    /// <para><pre>((dynamic)myObject).superProperty;</pre></para>
+    /// </summary>
+    /// <param name="binder"></param>
+    /// <param name="result"></param>
+    /// <returns></returns>
+    public override bool TryGetMember(GetMemberBinder binder, out object result)
+    {
+      return (properties.TryGetValue(binder.Name, out result));
+    }
+
+    /// <summary>
+    /// Sets properties via the dot syntax.
+    /// <para><pre>((dynamic)myObject).superProperty = something;</pre></para>
+    /// </summary>
+    /// <param name="binder"></param>
+    /// <param name="value"></param>
+    /// <returns></returns>
+    public override bool TrySetMember(SetMemberBinder binder, object value)
+    {
+      properties[binder.Name] = value;
+      return true;
+    }
+
+    /// <summary>
+    /// Checks if a dynamic propery exists or not
+    /// </summary>
+    /// <param name="key"></param>
+    /// <returns></returns>
+    //public bool HasMember(string key)
+    //{
+    //  return properties.ContainsKey(key);
+    //}
+
+    /// <summary>
+    /// Checks if a dynamic propery exists or not and has a specific type
+    /// </summary>
+    /// <param name="key"></param>
+    /// <returns></returns>
+    public bool HasMember<T>(string key)
+    {
+      if (properties.ContainsKey(key) && (T)properties[key] != null)
+        return true;
+
+      try
+      {
+        return (T)GetType().GetProperty(key).GetValue(this) != null;
+      }
+      catch
+      {}
+
+      return false;
+    }
+
+    /// <summary>
+    /// Safely gets a dynamic property
+    /// </summary>
+    /// <typeparam name="T">Type of the property</typeparam>
+    /// <param name="key">Name of the property to get</param>
+    /// <returns></returns>
+    public T GetMemberSafe<T>(string key)
+    {
+      if (!HasMember<T>(key))
+      {
+        properties[key] = default(T);
+      }
+      return (T)this[key];
+    }
+
+    /// <summary>
+    /// Safely gets a dynamic property
+    /// </summary>
+    /// <typeparam name="T">Type of the property</typeparam>
+    /// <param name="key">Name of the property to get</param>
+    /// <returns></returns>
+    public T GetMemberSafe<T>(string key, T def)
+    {
+      if (!HasMember<T>(key))
+      {
+        properties[key] = def;
+      }
+      return (T)this[key];
+    }
+
+
+    /// <summary>
+    /// Sets and gets properties using the key accessor pattern. E.g.:
+    /// <para><pre>((dynamic)myObject)["superProperty"] = 42;</pre></para>
+    /// </summary>
+    /// <param name="key"></param>
+    /// <returns></returns>
+    public object this[string key]
+    {
+      get
+      {
+        if (properties.ContainsKey(key))
+          return properties[key];
+        try
+        {
+          return GetType().GetProperty(key).GetValue(this);
+        }
+        catch
+        {
+          throw;
+        }
+      }
+      set
+      {
+        if (properties.ContainsKey(key))
+        {
+          properties[key] = value;
+          return;
+        }
+        var prop = this.GetType().GetProperties(BindingFlags.Instance | BindingFlags.Public).FirstOrDefault(p => p.Name == key);
+        if (prop == null)
+        {
+          properties[key] = value;
+          return;
+        }
+        try
+        {
+          prop.SetValue(this, value);
+        }
+        catch
+        {
+          throw;
+        }
+      }
+    }
+
+
+
+    /// <summary>
+    /// Gets all of the property names on this class, dynamic or not.
+    /// </summary>
+    /// <returns></returns>
+    public override IEnumerable<string> GetDynamicMemberNames()
+    {
+      var names = new List<string>();
+      foreach (var kvp in properties) names.Add(kvp.Key);
+
+      var pinfos = GetType().GetProperties(BindingFlags.Instance | BindingFlags.Public);
+      foreach (var pinfo in pinfos) names.Add(pinfo.Name);
+
+      names.Remove("Item"); // TODO: investigate why we get Item out?
+      return names;
+    }
+
+    /// <summary>
+    /// Gets the names of the defined class properties (typed).
+    /// </summary>
+    /// <returns></returns>
+    public IEnumerable<string> GetInstanceMembers()
+    {
+      var names = new List<string>();
+      var pinfos = GetType().GetProperties(BindingFlags.Instance | BindingFlags.Public);
+      foreach (var pinfo in pinfos) names.Add(pinfo.Name);
+
+      names.Remove("Item"); // TODO: investigate why we get Item out?
+      return names;
+    }
+
+    /// <summary>
+    /// Gets the dynamically added property names only.
+    /// </summary>
+    /// <returns></returns>
+    public IEnumerable<string> GetDynamicMembers()
+    {
+      foreach (var kvp in properties)
+        yield return kvp.Key;
+    }
+
+    /// <summary>
+    /// Gets & sets the dynamic properties quickly
+    /// </summary>
+    /// <returns></returns>
+    [JsonIgnore]
+    public Dictionary<string, object> DynamicProperties
+    {
+      get
+      {
+        return properties;
+      }
+      set
+      {
+        this.properties = value;
+      }
+    }
+
+  }
+
+}