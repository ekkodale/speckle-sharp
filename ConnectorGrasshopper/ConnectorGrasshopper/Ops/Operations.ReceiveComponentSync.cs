--- conflicted
+++ resolved
@@ -102,19 +102,6 @@
       if (StreamWrapper.Type == StreamWrapperType.Branch && e.branchName != StreamWrapper.BranchName) return;
       HandleNewCommit();
     }
-<<<<<<< HEAD
-=======
-    public void SetConverterFromKit(string kitName)
-    {
-      if (kitName == Kit?.Name) return;
-
-      Kit = KitManager.Kits.FirstOrDefault(k => k.Name == kitName);
-      Converter = Kit.LoadConverter(Applications.Rhino6);
-
-      Message = $"Using the {Kit.Name} Converter";
-      ExpireSolution(true);
-    }
->>>>>>> e45dd2fa
 
     /// <summary>
     /// Initializes a new instance of the Operations class.
