﻿using System;
using System.Collections.Generic;
using System.Diagnostics;
using System.Linq;
using System.Timers;
using System.Windows.Forms;
using Grasshopper.Kernel;
using Rhino;
using Speckle.Core.Kits;
using Speckle.Core.Logging;

namespace ConnectorGrasshopper
{
  public static class KeyWatcher
  {
    public static bool TabPressed;
  }
  public class Loader : GH_AssemblyPriority
  {
    public bool MenuHasBeenAdded;

    public IEnumerable<ISpeckleKit> loadedKits;
    public ISpeckleKit selectedKit;
    private ToolStripMenuItem speckleMenu;
    private IEnumerable<ToolStripItem> kitMenuItems;


    public override GH_LoadingInstruction PriorityLoad()
    {
<<<<<<< HEAD
      Setup.Init(VersionedHostApplications.Grasshopper, HostApplications.Grasshopper.Slug);
=======
      var version = VersionedHostApplications.Grasshopper6;
      if (RhinoApp.Version.Major == 7)
        version = VersionedHostApplications.Grasshopper7;
      
      Setup.Init(version, HostApplications.Grasshopper.Name);
>>>>>>> c5eb53ad
      Grasshopper.Instances.DocumentServer.DocumentAdded += CanvasCreatedEvent;
      Grasshopper.Instances.ComponentServer.AddCategoryIcon(ComponentCategories.PRIMARY_RIBBON,
        Properties.Resources.speckle_logo);
      Grasshopper.Instances.ComponentServer.AddCategorySymbolName(ComponentCategories.PRIMARY_RIBBON, 'S');
      Grasshopper.Instances.ComponentServer.AddCategoryIcon(ComponentCategories.SECONDARY_RIBBON,
        Properties.Resources.speckle_logo);
      Grasshopper.Instances.ComponentServer.AddCategorySymbolName(ComponentCategories.SECONDARY_RIBBON, 'S');
      return GH_LoadingInstruction.Proceed;
    }

    private void CanvasCreatedEvent(GH_DocumentServer server, GH_Document doc)
    {
      AddSpeckleMenu(null, null);
      Grasshopper.Instances.ActiveCanvas.KeyDown += (s, e) =>
      {
        if (e.KeyCode == Keys.Tab && !KeyWatcher.TabPressed)
          KeyWatcher.TabPressed = true;
      };

      Grasshopper.Instances.ActiveCanvas.KeyUp += (s, e) =>
      {
        if (KeyWatcher.TabPressed && e.KeyCode == Keys.Tab)
          KeyWatcher.TabPressed = false;
      };
    }

    private void HandleKitSelectedEvent(object sender, EventArgs args)
    {
      var clickedItem = (ToolStripMenuItem)sender;

      // Update the selected kit
      selectedKit = loadedKits.First(kit => clickedItem.Text.Trim() == kit.Name);
      SpeckleGHSettings.SelectedKitName = selectedKit.Name;

      // Update the check status of all
      foreach (var item in kitMenuItems)
      {
        if (item is ToolStripMenuItem menuItem)
          menuItem.CheckState =
            clickedItem.Text.Trim() == selectedKit.Name
              ? CheckState.Checked
              : CheckState.Unchecked;
      }
    }

    private void AddSpeckleMenu(object sender, ElapsedEventArgs e)
    {
      if (Grasshopper.Instances.DocumentEditor == null || MenuHasBeenAdded) return;

      speckleMenu = new ToolStripMenuItem("Speckle 2");

      var kitHeader = speckleMenu.DropDown.Items.Add("Select the converter you want to use.");
      kitHeader.Enabled = false;

      try
      {
        loadedKits = KitManager.GetKitsWithConvertersForApp(Extras.Utilities.GetVersionedAppName());

        var kitItems = new List<ToolStripItem>();
        loadedKits.ToList().ForEach(kit =>
        {
          var item = speckleMenu.DropDown.Items.Add("  " + kit.Name);

          item.Click += HandleKitSelectedEvent;
          kitItems.Add(item);
        });
        kitMenuItems = kitItems;
      }
      catch (Exception exception)
      {
        Log.CaptureException(exception);
        var errItem = speckleMenu.DropDown.Items.Add("An error occurred while fetching Kits");
        errItem.Enabled = false;
      }

      speckleMenu.DropDown.Items.Add(new ToolStripSeparator());
      CreateSchemaConversionMenu();
      speckleMenu.DropDown.Items.Add(new ToolStripSeparator());
      CreateMeshingSettingsMenu();
      speckleMenu.DropDown.Items.Add(new ToolStripSeparator());
      CreateTabsMenu();
      speckleMenu.DropDown.Items.Add(new ToolStripSeparator());

      // Help items
      var helpHeader = speckleMenu.DropDown.Items.Add("Looking for help?");
      helpHeader.Enabled = false;
      speckleMenu.DropDown.Items.Add("Community Forum", Properties.Resources.forum16,
        (o, args) => Process.Start("https://speckle.community"));
      speckleMenu.DropDown.Items.Add("Tutorials", Properties.Resources.tutorials16,
        (o, args) => Process.Start("https://speckle.systems/tutorials"));
      speckleMenu.DropDown.Items.Add("Docs", Properties.Resources.docs16,
        (o, args) => Process.Start("https://speckle.guide"));

      speckleMenu.DropDown.Items.Add(new ToolStripSeparator());

      // Manager button
      speckleMenu.DropDown.Items.Add("Open Speckle Manager", Properties.Resources.speckle_logo,
        (o, args) => Process.Start("speckle://"));


      try
      {
        var mainMenu = Grasshopper.Instances.DocumentEditor.MainMenuStrip;
        Grasshopper.Instances.DocumentEditor.Invoke(new Action(() =>
        {
          if (!MenuHasBeenAdded)
          {
            mainMenu.Items.Add(speckleMenu);
            // Select the first kit by default.
            if (speckleMenu.DropDown.Items.Count > 0)
              HandleKitSelectedEvent(kitMenuItems.FirstOrDefault(k => k.Text.Trim() == "Objects"), null);
          }
        }));
      }
      catch (Exception err)
      {
        Log.CaptureException(err);
        var errItem = speckleMenu.DropDown.Items.Add("An error occurred while fetching Kits", null);
        errItem.Enabled = false;
      }

      MenuHasBeenAdded = true;
    }

    private void CreateTabsMenu()
    {
      var tabsMenu = speckleMenu.DropDown.Items.Add("Tabs") as ToolStripMenuItem;
      var warn = tabsMenu.DropDown.Items.Add("Changes require restarting Rhino to take effect.");
      warn.Enabled = false;
      new List<string> { "BIM", "Revit", "Structural", "ETABS", "GSA", "Tekla" }.ForEach(s =>
         {
           var category = $"Speckle 2 {s}";
           var mi = tabsMenu.DropDown.Items.Add(category) as ToolStripMenuItem;
           mi.CheckOnClick = true;
           mi.Checked = SpeckleGHSettings.GetTabVisibility(category);
           mi.Click += (sender, args) =>
           {
             var tmi = sender as ToolStripMenuItem;
             SpeckleGHSettings.SetTabVisibility(category, tmi.Checked);
           };
         });
    }

    private void CreateMeshingSettingsMenu()
    {
      var defaultSetting = new ToolStripMenuItem(
        "Default")
      {
        Checked = SpeckleGHSettings.MeshSettings == SpeckleMeshSettings.Default,
        CheckOnClick = true
      };

      var currentDocSetting = new ToolStripMenuItem(
        "Current Rhino doc")
      {
        Checked = SpeckleGHSettings.MeshSettings == SpeckleMeshSettings.CurrentDoc,
        CheckOnClick = true
      };
      currentDocSetting.Click += (sender, args) =>
      {
        SpeckleGHSettings.MeshSettings = SpeckleMeshSettings.CurrentDoc;
        defaultSetting.Checked = false;
      };
      defaultSetting.Click += (sender, args) =>
      {
        SpeckleGHSettings.MeshSettings = SpeckleMeshSettings.Default;
        currentDocSetting.Checked = false;
      };
      var meshMenu = new ToolStripMenuItem("Select the default meshing parameters:");
      meshMenu.DropDown.Items.Add(defaultSetting);
      meshMenu.DropDown.Items.Add(currentDocSetting);

      speckleMenu.DropDown.Items.Add(meshMenu);
    }

    private void CreateSchemaConversionMenu()
    {
      var useSchemaTag = SpeckleGHSettings.UseSchemaTag;
      var schemaConversionHeader =
        speckleMenu.DropDown.Items.Add("Select the default Schema conversion option:") as ToolStripMenuItem;

      var objectItem = schemaConversionHeader.DropDown.Items.Add("Convert as Schema object.") as ToolStripMenuItem;
      objectItem.Checked = !useSchemaTag;

      var tagItem =
        schemaConversionHeader.DropDown.Items.Add($"Convert as geometry with 'Speckle Schema' attached") as
          ToolStripMenuItem;
      tagItem.Checked = useSchemaTag;
      tagItem.ToolTipText =
        "Enables Schema conversion while prioritizing the geometry over the schema.\n\nSchema information will e stored in a '@SpeckleSchema' property.";

      tagItem.Click += (s, args) =>
      {
        useSchemaTag = true;
        tagItem.Checked = useSchemaTag;
        objectItem.Checked = !useSchemaTag;
        SpeckleGHSettings.UseSchemaTag = useSchemaTag;
      };

      objectItem.Click += (s, args) =>
      {
        useSchemaTag = false;
        tagItem.Checked = useSchemaTag;
        objectItem.Checked = !useSchemaTag;
        SpeckleGHSettings.UseSchemaTag = useSchemaTag;
      };
    }
  }
}<|MERGE_RESOLUTION|>--- conflicted
+++ resolved
@@ -27,15 +27,12 @@
 
     public override GH_LoadingInstruction PriorityLoad()
     {
-<<<<<<< HEAD
-      Setup.Init(VersionedHostApplications.Grasshopper, HostApplications.Grasshopper.Slug);
-=======
       var version = VersionedHostApplications.Grasshopper6;
       if (RhinoApp.Version.Major == 7)
         version = VersionedHostApplications.Grasshopper7;
       
-      Setup.Init(version, HostApplications.Grasshopper.Name);
->>>>>>> c5eb53ad
+      Setup.Init(version, HostApplications.Grasshopper.Slug);
+
       Grasshopper.Instances.DocumentServer.DocumentAdded += CanvasCreatedEvent;
       Grasshopper.Instances.ComponentServer.AddCategoryIcon(ComponentCategories.PRIMARY_RIBBON,
         Properties.Resources.speckle_logo);
