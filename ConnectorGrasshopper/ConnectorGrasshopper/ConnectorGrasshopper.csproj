﻿<?xml version="1.0" encoding="utf-8"?>
<Project ToolsVersion="12.0" DefaultTargets="Build" xmlns="http://schemas.microsoft.com/developer/msbuild/2003">
  <PropertyGroup>
    <Configuration Condition=" '$(Configuration)' == '' ">Debug</Configuration>
    <Platform Condition=" '$(Platform)' == '' ">AnyCPU</Platform>
    <ProductVersion>8.0.30703</ProductVersion>
    <SchemaVersion>2.0</SchemaVersion>
    <ProjectGuid>{BDEC781D-F322-49B0-8001-2CA66C182174}</ProjectGuid>
    <OutputType>Library</OutputType>
    <AppDesignerFolder>Properties</AppDesignerFolder>
    <RootNamespace>ConnectorGrasshopper</RootNamespace>
    <AssemblyName>SpeckleConnectorGrasshopper</AssemblyName>
    <TargetFrameworkVersion>v4.7.2</TargetFrameworkVersion>
    <FileAlignment>512</FileAlignment>
    <IsWebBootstrapper>false</IsWebBootstrapper>
    <TargetFrameworkProfile />
    <NuGetPackageImportStamp>
    </NuGetPackageImportStamp>
  </PropertyGroup>
  <PropertyGroup Condition="'$(Configuration)|$(Platform)' == 'Debug|AnyCPU'">
    <DebugSymbols>true</DebugSymbols>
    <DebugType>full</DebugType>
    <Optimize>false</Optimize>
    <OutputPath>bin\</OutputPath>
    <DefineConstants>DEBUG;TRACE</DefineConstants>
    <ErrorReport>prompt</ErrorReport>
    <CodeAnalysisIgnoreBuiltInRules>false</CodeAnalysisIgnoreBuiltInRules>
  </PropertyGroup>
  <PropertyGroup Condition=" '$(Configuration)|$(Platform)' == 'Release|AnyCPU' ">
    <DebugType>pdbonly</DebugType>
    <Optimize>true</Optimize>
    <OutputPath>bin\</OutputPath>
    <DefineConstants>TRACE</DefineConstants>
    <ErrorReport>prompt</ErrorReport>
    <WarningLevel>4</WarningLevel>
    <PlatformTarget>x64</PlatformTarget>
  </PropertyGroup>
  <ItemGroup>
    <Reference Include="System" />
    <Reference Include="System.ComponentModel.DataAnnotations" />
    <Reference Include="System.Core" />
    <Reference Include="System.Data" />
    <Reference Include="System.Data.SQLite, Version=1.0.113.0, Culture=neutral, PublicKeyToken=db937bc2d44ff139, processorArchitecture=MSIL">
      <HintPath>..\packages\System.Data.SQLite.Core.1.0.113.1\lib\net46\System.Data.SQLite.dll</HintPath>
    </Reference>
    <Reference Include="System.Xml" />
    <Reference Include="System.Xml.Linq" />
    <Reference Include="System.Drawing" />
    <Reference Include="System.Windows.Forms" />
  </ItemGroup>
  <ItemGroup>
    <Compile Include="Accounts\Accounts.ListAccounts.cs" />
    <Compile Include="ComponentCategories.cs" />
    <Compile Include="Conversion\Convert.ToSpeckleAsync.cs" />
    <Compile Include="Conversion\Serialisation.SerialiseObject.cs" />
    <Compile Include="Extras\GenericAccessParam.cs" />
    <Compile Include="Conversion\Convert.ToNativeAsync.cs" />
    <Compile Include="Extras\Speckle.IGH_Goo.cs" />
    <Compile Include="Extras\SpeckleBaseParam.cs" />
    <Compile Include="Extras\SpeckleStreamParam.cs" />
    <Compile Include="Extras\TreeBuilder.cs" />
    <Compile Include="Extras\Utilities.cs" />
    <Compile Include="Loader.cs" />
    <Compile Include="Objects\SelectKitAsyncComponentBase.cs" />
    <Compile Include="Ops\Operations.ReceiveLocalComponent.cs" />
    <Compile Include="Ops\Operations.SendLocalComponent.cs" />
    <Compile Include="SchemaBuilder\CreateSchemaObjectDialog.cs" />
    <Compile Include="SchemaBuilder\CreateSchemaObject.cs" />
    <Compile Include="Objects\CreateSpeckleObject.cs" />
    <Compile Include="ConnectorGrasshopperInfo.cs" />
    <Compile Include="Objects\CreateSpeckleObjectAsync.cs" />
    <Compile Include="Objects\CreateSpeckleObjectByKeyValueAsync.cs" />
    <Compile Include="Objects\CreateSpeckleObjectByKeyValue.cs" />
    <Compile Include="Objects\ExpandSpeckleObject.cs" />
    <Compile Include="Objects\ExpandSpeckleObjectAsync.cs" />
    <Compile Include="Objects\ExtendSpeckleObject.cs" />
    <Compile Include="Objects\ExtendSpeckleObjectAsync.cs" />
    <Compile Include="Objects\GetObjectValueByKey.cs" />
    <Compile Include="Objects\GetObjectValueByKeyAsync.cs" />
    <Compile Include="Objects\SelectKitComponentBase.cs" />
    <Compile Include="Ops\Operations.ReceiveComponent.cs" />
    <Compile Include="Properties\AssemblyInfo.cs" />
    <Compile Include="Ops\Operations.SendComponent.cs" />
    <Compile Include="Properties\Resources.Designer.cs">
      <AutoGen>True</AutoGen>
      <DesignTime>True</DesignTime>
      <DependentUpon>Resources.resx</DependentUpon>
    </Compile>
    <Compile Include="SchemaBuilder\CSOViewModel.cs" />
    <Compile Include="Streams\StreamCreateComponent.cs" />
    <Compile Include="Streams\StreamDetailsComponent.cs" />
    <Compile Include="Streams\StreamGetComponent.cs" />
    <Compile Include="Streams\StreamListComponent.cs" />
    <Compile Include="Streams\StreamUpdateComponent.cs" />
    <Compile Include="Transports\Transports.Disk.cs" />
    <Compile Include="Transports\Transports.Memory.cs" />
    <Compile Include="Transports\Transports.Server.cs" />
    <Compile Include="Transports\Transports.Sqlite.cs" />
  </ItemGroup>
  <ItemGroup>
    <Compile Include="Conversion\Serialisation.DeserializeObject.cs" />
  </ItemGroup>
  <ItemGroup>
    <ProjectReference Include="..\..\..\GrasshopperAsyncComponent\GrasshopperAsyncComponent\GrasshopperAsyncComponent.csproj">
      <Project>{695d2b91-ddb6-416e-8a99-dde6253da7aa}</Project>
      <Name>GrasshopperAsyncComponent</Name>
    </ProjectReference>
    <ProjectReference Include="..\..\Core\Core\Core.csproj">
      <Project>{b4d98d2c-e5da-463e-bf6c-68e9b77c72f3}</Project>
      <Name>Core</Name>
    </ProjectReference>
    <ProjectReference Include="..\..\Core\Transports\DiskTransport\DiskTransport.csproj">
      <Project>{8f16a9a1-dc5f-4800-821c-336e6ccf8f9c}</Project>
      <Name>DiskTransport</Name>
    </ProjectReference>
    <ProjectReference Include="..\..\Core\Transports\ServerTransport\ServerTransport.csproj">
      <Project>{8008f635-7ded-473c-88df-12833f599d75}</Project>
      <Name>ServerTransport</Name>
    </ProjectReference>
  </ItemGroup>
  <ItemGroup>
    <None Include="app.config" />
  </ItemGroup>
  <ItemGroup>
    <None Include="Resources\CreateSpeckleObject.png" />
  </ItemGroup>
  <ItemGroup>
    <None Include="Resources\CreateSpeckleObjectByKeyValue.png" />
  </ItemGroup>
  <ItemGroup>
    <None Include="Resources\CreateStream.png" />
  </ItemGroup>
  <ItemGroup>
    <None Include="Resources\Deserialize.png" />
  </ItemGroup>
  <ItemGroup>
    <None Include="Resources\DiskTransport.png" />
  </ItemGroup>
  <ItemGroup>
    <None Include="Resources\ExpandSpeckleObject.png" />
  </ItemGroup>
  <ItemGroup>
    <None Include="Resources\ExtendSpeckleObject.png" />
  </ItemGroup>
  <ItemGroup>
    <None Include="Resources\GetObjectValueByKey.png" />
  </ItemGroup>
  <ItemGroup>
    <None Include="Resources\MemoryTransport.png" />
  </ItemGroup>
  <ItemGroup>
    <None Include="Resources\Serialize.png" />
  </ItemGroup>
  <ItemGroup>
    <None Include="Resources\ServerTransport.png" />
  </ItemGroup>
  <ItemGroup>
    <None Include="Resources\SQLiteTransport.png" />
  </ItemGroup>
  <ItemGroup>
    <None Include="Resources\StreamDetails.png" />
  </ItemGroup>
  <ItemGroup>
    <None Include="Resources\StreamGet.png" />
  </ItemGroup>
  <ItemGroup>
    <None Include="Resources\StreamList.png" />
  </ItemGroup>
  <ItemGroup>
    <None Include="Resources\StreamUpdate.png" />
  </ItemGroup>
  <ItemGroup>
    <None Include="Resources\ToNative.png" />
  </ItemGroup>
  <ItemGroup>
    <None Include="Resources\ToSpeckle.png" />
  </ItemGroup>
  <ItemGroup>
    <None Include="Resources\Accounts.png" />
  </ItemGroup>
  <ItemGroup>
    <None Include="Resources\Receiver.png" />
  </ItemGroup>
  <ItemGroup>
    <None Include="Resources\Sender.png" />
  </ItemGroup>
  <ItemGroup>
    <None Include="Resources\BaseParam.png" />
  </ItemGroup>
  <ItemGroup>
    <None Include="Resources\StreamParam.png" />
  </ItemGroup>
  <ItemGroup>
    <EmbeddedResource Include="Properties\Resources.resx">
      <Generator>ResXFileCodeGenerator</Generator>
      <LastGenOutput>Resources.Designer.cs</LastGenOutput>
    </EmbeddedResource>
  </ItemGroup>
  <ItemGroup>
    <None Include="Resources\LocalReceiver.png" />
    <None Include="Resources\LocalSender.png" />
    <None Include="Resources\SchemaBuilder.png" />
    <Content Include="Resources\speckle-logo-bw.png" />
    <Content Include="Resources\speckle-logo.png" />
  </ItemGroup>
  <ItemGroup>
    <PackageReference Include="Grasshopper">
      <Version>6.33.20343.16431</Version>
<<<<<<< HEAD
      <IncludeAssets>compile; build; native; contentfiles; analyzers; buildtransitive</IncludeAssets>
=======
    </PackageReference>
    <PackageReference Include="GrasshopperAsyncComponent">
      <Version>0.2.1</Version>
>>>>>>> cf23880e
    </PackageReference>
    <PackageReference Include="System.ComponentModel.Annotations">
      <Version>4.7.0</Version>
    </PackageReference>
  </ItemGroup>
  <Import Project="$(MSBuildToolsPath)\Microsoft.CSharp.targets" />
  <!-- To modify your build process, add your task inside one of the targets below and uncomment it. 
       Other similar extension points exist, see Microsoft.Common.targets.
  <Target Name="BeforeBuild">
  </Target>
  <Target Name="AfterBuild">
  </Target>
  -->
  <PropertyGroup>
    <FallbackCulture>en-US</FallbackCulture>
  </PropertyGroup>
  <PropertyGroup Condition="'$(Configuration)|$(Platform)' == 'Debug|AnyCPU'">
    <StartProgram>C:\Program Files\Rhino 6\System\Rhino.exe</StartProgram>
    <StartArguments>
    </StartArguments>
    <StartAction>Program</StartAction>
    <PlatformTarget>x64</PlatformTarget>
  </PropertyGroup>
  <Import Project="..\packages\System.Data.SQLite.Core.1.0.113.1\build\net46\System.Data.SQLite.Core.targets" Condition="Exists('..\packages\System.Data.SQLite.Core.1.0.113.1\build\net46\System.Data.SQLite.Core.targets')" />
  <PropertyGroup Condition="$([MSBuild]::IsOsPlatform('Windows'))">
    <PostBuildEvent>Copy "$(TargetPath)" "$(TargetDir)$(TargetName).gha"</PostBuildEvent>
  </PropertyGroup>
  <PropertyGroup Condition="$([MSBuild]::IsOsPlatform('OSX'))">
    <PostBuildEvent>cp "$(TargetPath)" "$(TargetDir)$(TargetName).gha"</PostBuildEvent>
  </PropertyGroup>
</Project><|MERGE_RESOLUTION|>--- conflicted
+++ resolved
@@ -1,4 +1,4 @@
-﻿<?xml version="1.0" encoding="utf-8"?>
+<?xml version="1.0" encoding="utf-8"?>
 <Project ToolsVersion="12.0" DefaultTargets="Build" xmlns="http://schemas.microsoft.com/developer/msbuild/2003">
   <PropertyGroup>
     <Configuration Condition=" '$(Configuration)' == '' ">Debug</Configuration>
@@ -206,13 +206,9 @@
   <ItemGroup>
     <PackageReference Include="Grasshopper">
       <Version>6.33.20343.16431</Version>
-<<<<<<< HEAD
-      <IncludeAssets>compile; build; native; contentfiles; analyzers; buildtransitive</IncludeAssets>
-=======
     </PackageReference>
     <PackageReference Include="GrasshopperAsyncComponent">
       <Version>0.2.1</Version>
->>>>>>> cf23880e
     </PackageReference>
     <PackageReference Include="System.ComponentModel.Annotations">
       <Version>4.7.0</Version>
