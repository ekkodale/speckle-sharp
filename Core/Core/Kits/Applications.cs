﻿using System;

namespace Speckle.Core.Kits
{
  [Obsolete("Use VersionedHostApplications or HostApplications instead.", true)]
  public static class Applications
  {
    public const string Rhino6 = "Rhino6";
    public const string Rhino7 = "Rhino7";
    public const string Grasshopper = "Grasshopper";
    public const string Revit2019 = "Revit2019";
    public const string Revit2020 = "Revit2020";
    public const string Revit2021 = "Revit2021";
    public const string Revit2022 = "Revit2022";
    public const string Revit2023 = "Revit2023";
    public const string DynamoSandbox = "DynamoSandbox";
    public const string DynamoRevit = "DynamoRevit";
    public const string DynamoRevit2021 = "DynamoRevit2021";
    public const string DynamoRevit2022 = "DynamoRevit2022";
    public const string DynamoRevit2023 = "DynamoRevit2023";
    public const string Unity = "Unity";
    public const string Excel = "Excel";
    public const string Tekla = "Tekla";
    public const string GSA = "GSA";
    public const string Civil2021 = "Civil2021";
    public const string Civil2022 = "Civil2022";
    public const string Civil2023 = "Civil2023";
    public const string Autocad2021 = "AutoCAD2021";
    public const string Autocad2022 = "AutoCAD2022";
    public const string Autocad2023 = "AutoCAD2023";
    public const string MicroStation = "MicroStation";
    public const string OpenRoads = "OpenRoads";
    public const string OpenRail = "OpenRail";
    public const string OpenBuildings = "OpenBuildings";
    public const string ETABSv18 = "ETABSv18";
    public const string ETABSv19 = "ETABSv19";
<<<<<<< HEAD
=======
    public const string ETABS = "ETABS";
    public const string TeklaStructures2021 = "TeklaStructures2021";
    public const string TeklaStructures2020 = "TeklaStructures2020";
    public const string TeklaStructures = "TeklaStructures";
>>>>>>> 4780d94f

    public const string Script = "Script";
    public const string Other = "Other";
    public const string All = "All";
  }


  /// <summary>
  /// List of Host Applications - their slugs should match our ghost tags and ci/cd slugs
  /// </summary>
  public static class HostApplications
  {

    public static class Rhino
    {
      public const string Name = "Rhino";
      public const string Slug = "rhino";
    }

    public static class Grasshopper
    {
      public const string Name = "Grasshopper";
      public const string Slug = "grasshopper";
    }

    public static class Revit
    {
      public const string Name = "Revit";
      public const string Slug = "revit";
    }

    public static class Dynamo
    {
      public const string Name = "Dynamo";
      public const string Slug = "dynamo";
    }

    public static class Unity
    {
      public const string Name = "Unity";
      public const string Slug = "unity";
    }

    public static class Tekla
    {
      public const string Name = "Tekla";
      public const string Slug = "tekla";
    }

    public static class GSA
    {
      public const string Name = "GSA";
      public const string Slug = "gsa";
    }

    public static class Civil
    {
      public const string Name = "Civil 3D";
      public const string Slug = "civil3d";
    }

    public static class AutoCAD
    {
      public const string Name = "AutoCAD";
      public const string Slug = "autocad";
    }

    public static class MicroStation
    {
      public const string Name = "MicroStation";
      public const string Slug = "microstation";
    }

    public static class OpenRoads
    {
      public const string Name = "OpenRoads";
      public const string Slug = "openroads";
    }

    public static class OpenRail
    {
      public const string Name = "OpenRail";
      public const string Slug = "openrail";
    }

    public static class OpenBuildings
    {
      public const string Name = "OpenBuildings";
      public const string Slug = "openbuildings";
    }

    public static class ETABS
    {
      public const string Name = "ETABS";
      public const string Slug = "etabs";
    }

  }

  /// <summary>
  /// List of Host Applications with their versions 
  /// Do not change these - they must match the converter names!
  /// </summary>
  public static class VersionedHostApplications
  {
    public const string Rhino6 = "Rhino6";
    public const string Rhino7 = "Rhino7";
    public const string Grasshopper = "Grasshopper";
    public const string Revit2019 = "Revit2019";
    public const string Revit2020 = "Revit2020";
    public const string Revit2021 = "Revit2021";
    public const string Revit2022 = "Revit2022";
    public const string Revit2023 = "Revit2023";
    public const string DynamoSandbox = "DynamoSandbox";
    public const string DynamoRevit = "DynamoRevit";
    public const string DynamoRevit2021 = "DynamoRevit2021";
    public const string DynamoRevit2022 = "DynamoRevit2022";
    public const string DynamoRevit2023 = "DynamoRevit2023";
    public const string Unity = "Unity";
    public const string Excel = "Excel";
    public const string Tekla = "Tekla";
    public const string GSA = "GSA";
    public const string Civil2021 = "Civil2021";
    public const string Civil2022 = "Civil2022";
    public const string Civil2023 = "Civil2023";
    public const string Autocad2021 = "AutoCAD2021";
    public const string Autocad2022 = "AutoCAD2022";
    public const string Autocad2023 = "AutoCAD2023";
    public const string MicroStation = "MicroStation";
    public const string OpenRoads = "OpenRoads";
    public const string OpenRail = "OpenRail";
    public const string OpenBuildings = "OpenBuildings";
    public const string ETABSv18 = "ETABSv18";
    public const string ETABSv19 = "ETABSv19";

    public const string Script = "Script";
    public const string Other = "Other";
    public const string All = "All";
  }




}<|MERGE_RESOLUTION|>--- conflicted
+++ resolved
@@ -20,7 +20,6 @@
     public const string DynamoRevit2023 = "DynamoRevit2023";
     public const string Unity = "Unity";
     public const string Excel = "Excel";
-    public const string Tekla = "Tekla";
     public const string GSA = "GSA";
     public const string Civil2021 = "Civil2021";
     public const string Civil2022 = "Civil2022";
@@ -34,14 +33,8 @@
     public const string OpenBuildings = "OpenBuildings";
     public const string ETABSv18 = "ETABSv18";
     public const string ETABSv19 = "ETABSv19";
-<<<<<<< HEAD
-=======
-    public const string ETABS = "ETABS";
     public const string TeklaStructures2021 = "TeklaStructures2021";
     public const string TeklaStructures2020 = "TeklaStructures2020";
-    public const string TeklaStructures = "TeklaStructures";
->>>>>>> 4780d94f
-
     public const string Script = "Script";
     public const string Other = "Other";
     public const string All = "All";
@@ -82,12 +75,6 @@
     {
       public const string Name = "Unity";
       public const string Slug = "unity";
-    }
-
-    public static class Tekla
-    {
-      public const string Name = "Tekla";
-      public const string Slug = "tekla";
     }
 
     public static class GSA
@@ -138,6 +125,12 @@
       public const string Slug = "etabs";
     }
 
+    public static class TeklaStructures
+    {
+      public const string Name = "Tekla Structures";
+      public const string Slug = "teklastructures";
+    }
+
   }
 
   /// <summary>
@@ -161,7 +154,6 @@
     public const string DynamoRevit2023 = "DynamoRevit2023";
     public const string Unity = "Unity";
     public const string Excel = "Excel";
-    public const string Tekla = "Tekla";
     public const string GSA = "GSA";
     public const string Civil2021 = "Civil2021";
     public const string Civil2022 = "Civil2022";
@@ -175,7 +167,8 @@
     public const string OpenBuildings = "OpenBuildings";
     public const string ETABSv18 = "ETABSv18";
     public const string ETABSv19 = "ETABSv19";
-
+    public const string TeklaStructures2021 = "TeklaStructures2021";
+    public const string TeklaStructures2020 = "TeklaStructures2020";
     public const string Script = "Script";
     public const string Other = "Other";
     public const string All = "All";
