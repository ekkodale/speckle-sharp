--- conflicted
+++ resolved
@@ -16,11 +16,6 @@
     <PackageReference Include="Newtonsoft.Json" Version="12.0.3" />
     <PackageReference Include="Microsoft.CSharp" Version="4.7.0" />
     <PackageReference Include="System.Data.SQLite.Core" Version="1.0.113.1" />
-<<<<<<< HEAD
-=======
-    <PackageReference Include="GraphQL.Client" Version="3.1.6" />
-    <PackageReference Include="GraphQL.Client.Serializer.Newtonsoft" Version="3.1.6" />
->>>>>>> 0ff1bd89
     <PackageReference Include="Sentry" Version="2.1.6" />
     <PackageReference Include="DeviceId" Version="5.1.1" />
   </ItemGroup>
