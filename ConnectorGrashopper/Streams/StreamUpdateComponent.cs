﻿using System;
using System.Drawing;
using System.Linq;
using System.Threading.Tasks;
using ConnectorGrashopper.Extras;
using Grasshopper.Kernel;
using Grasshopper.Kernel.Types;
using Speckle.Core.Api;
using Speckle.Core.Credentials;

namespace ConnectorGrashopper.Streams
{
  public class StreamUpdateComponent : GH_Component
  {
    public StreamUpdateComponent() : base("Stream Update", "sUp", "Updates a stream with new details", "Speckle 2",
        "Streams")
    { }
    public override Guid ComponentGuid => new Guid("F83B9956-1A5C-4844-B7F6-87A956105831");

    protected override void RegisterInputParams(GH_InputParamManager pManager)
    {
<<<<<<< HEAD
        public StreamUpdateComponent() : base("Stream Update", "sUp", "Updates a stream with new details", "Speckle 2",
            "Streams"){}
        public override Guid ComponentGuid => new Guid("F83B9956-1A5C-4844-B7F6-87A956105831");
        
        protected override Bitmap Icon => Properties.Resources.StreamUpdate;
        
        public override GH_Exposure Exposure => GH_Exposure.tertiary;

        protected override void RegisterInputParams(GH_InputParamManager pManager)
        {
            var stream =pManager.AddParameter(new SpeckleStreamParam("Stream", "S", "Unique ID of the stream to be updated.", GH_ParamAccess.item));
            var name = pManager.AddTextParameter("Name", "N", "Name of the stream.", GH_ParamAccess.item);
            var desc = pManager.AddTextParameter("Description", "D", "Description of the stream", GH_ParamAccess.item);
            var isPublic = pManager.AddBooleanParameter("Public", "P", "True if the stream is to be publicly available.",
                GH_ParamAccess.item);
            Params.Input[name].Optional = true;
            Params.Input[desc].Optional = true;
            Params.Input[isPublic].Optional = true;
        }
=======
      var stream = pManager.AddParameter(new SpeckleStreamParam("Stream", "S", "Unique ID of the stream to be updated.", GH_ParamAccess.item));
      var name = pManager.AddTextParameter("Name", "N", "Name of the stream.", GH_ParamAccess.item);
      var desc = pManager.AddTextParameter("Description", "D", "Description of the stream", GH_ParamAccess.item);
      var isPublic = pManager.AddBooleanParameter("Public", "P", "True if the stream is to be publicly available.",
          GH_ParamAccess.item);
      Params.Input[name].Optional = true;
      Params.Input[desc].Optional = true;
      Params.Input[isPublic].Optional = true;
    }

    protected override void RegisterOutputParams(GH_OutputParamManager pManager)
    {
      pManager.AddTextParameter("Stream ID", "ID", "Unique ID of the stream to be updated.", GH_ParamAccess.item);
    }
>>>>>>> 204baa2e

    private Stream stream;
    protected override void SolveInstance(IGH_DataAccess DA)
    {
      StreamWrapper streamWrapper = null;
      string name = null;
      string description = null;
      bool isPublic = false;

      if (!DA.GetData(0, ref streamWrapper)) return;
      DA.GetData(1, ref name);
      DA.GetData(2, ref description);
      DA.GetData(3, ref isPublic);


      if (stream == null)
      {
        if (streamWrapper == null)
        {
          AddRuntimeMessage(GH_RuntimeMessageLevel.Error, "Not a stream wrapper!");
          return;
        }

        Task.Run(async () =>
        {
          var account = streamWrapper.AccountId == null
                      ? AccountManager.GetDefaultAccount()
                      : AccountManager.GetAccounts().FirstOrDefault(a => a.id == streamWrapper.AccountId);

          var client = new Client(account);
          var input = new StreamUpdateInput();
          stream = await client.StreamGet(streamWrapper.StreamId);
          input.id = streamWrapper.StreamId;
          if (name != null && stream.name != name) input.name = name;
          if (description != null && stream.description != description) input.description = description;
          if (stream.isPublic != isPublic) input.isPublic = isPublic;

          try
          {
            var result = await client.StreamUpdate(input);
            Rhino.RhinoApp.InvokeOnUiThread((Action)delegate
                   {
                  ExpireSolution(true);
                });

          }
          catch (Exception e)
          {
            Rhino.RhinoApp.InvokeOnUiThread((Action)delegate
                   {
                  AddRuntimeMessage(GH_RuntimeMessageLevel.Error, e.Message);
                });
          }

        });
      }
      else
      {
        stream = null;
        DA.SetData(0, streamWrapper.StreamId);
      }
    }
  }
}<|MERGE_RESOLUTION|>--- conflicted
+++ resolved
@@ -1,121 +1,103 @@
-﻿using System;
-using System.Drawing;
-using System.Linq;
-using System.Threading.Tasks;
-using ConnectorGrashopper.Extras;
-using Grasshopper.Kernel;
-using Grasshopper.Kernel.Types;
-using Speckle.Core.Api;
-using Speckle.Core.Credentials;
-
-namespace ConnectorGrashopper.Streams
-{
-  public class StreamUpdateComponent : GH_Component
-  {
-    public StreamUpdateComponent() : base("Stream Update", "sUp", "Updates a stream with new details", "Speckle 2",
-        "Streams")
-    { }
-    public override Guid ComponentGuid => new Guid("F83B9956-1A5C-4844-B7F6-87A956105831");
-
-    protected override void RegisterInputParams(GH_InputParamManager pManager)
-    {
-<<<<<<< HEAD
-        public StreamUpdateComponent() : base("Stream Update", "sUp", "Updates a stream with new details", "Speckle 2",
-            "Streams"){}
-        public override Guid ComponentGuid => new Guid("F83B9956-1A5C-4844-B7F6-87A956105831");
-        
-        protected override Bitmap Icon => Properties.Resources.StreamUpdate;
-        
-        public override GH_Exposure Exposure => GH_Exposure.tertiary;
-
-        protected override void RegisterInputParams(GH_InputParamManager pManager)
-        {
-            var stream =pManager.AddParameter(new SpeckleStreamParam("Stream", "S", "Unique ID of the stream to be updated.", GH_ParamAccess.item));
-            var name = pManager.AddTextParameter("Name", "N", "Name of the stream.", GH_ParamAccess.item);
-            var desc = pManager.AddTextParameter("Description", "D", "Description of the stream", GH_ParamAccess.item);
-            var isPublic = pManager.AddBooleanParameter("Public", "P", "True if the stream is to be publicly available.",
-                GH_ParamAccess.item);
-            Params.Input[name].Optional = true;
-            Params.Input[desc].Optional = true;
-            Params.Input[isPublic].Optional = true;
-        }
-=======
-      var stream = pManager.AddParameter(new SpeckleStreamParam("Stream", "S", "Unique ID of the stream to be updated.", GH_ParamAccess.item));
-      var name = pManager.AddTextParameter("Name", "N", "Name of the stream.", GH_ParamAccess.item);
-      var desc = pManager.AddTextParameter("Description", "D", "Description of the stream", GH_ParamAccess.item);
-      var isPublic = pManager.AddBooleanParameter("Public", "P", "True if the stream is to be publicly available.",
-          GH_ParamAccess.item);
-      Params.Input[name].Optional = true;
-      Params.Input[desc].Optional = true;
-      Params.Input[isPublic].Optional = true;
-    }
-
-    protected override void RegisterOutputParams(GH_OutputParamManager pManager)
-    {
-      pManager.AddTextParameter("Stream ID", "ID", "Unique ID of the stream to be updated.", GH_ParamAccess.item);
-    }
->>>>>>> 204baa2e
-
-    private Stream stream;
-    protected override void SolveInstance(IGH_DataAccess DA)
-    {
-      StreamWrapper streamWrapper = null;
-      string name = null;
-      string description = null;
-      bool isPublic = false;
-
-      if (!DA.GetData(0, ref streamWrapper)) return;
-      DA.GetData(1, ref name);
-      DA.GetData(2, ref description);
-      DA.GetData(3, ref isPublic);
-
-
-      if (stream == null)
-      {
-        if (streamWrapper == null)
-        {
-          AddRuntimeMessage(GH_RuntimeMessageLevel.Error, "Not a stream wrapper!");
-          return;
-        }
-
-        Task.Run(async () =>
-        {
-          var account = streamWrapper.AccountId == null
-                      ? AccountManager.GetDefaultAccount()
-                      : AccountManager.GetAccounts().FirstOrDefault(a => a.id == streamWrapper.AccountId);
-
-          var client = new Client(account);
-          var input = new StreamUpdateInput();
-          stream = await client.StreamGet(streamWrapper.StreamId);
-          input.id = streamWrapper.StreamId;
-          if (name != null && stream.name != name) input.name = name;
-          if (description != null && stream.description != description) input.description = description;
-          if (stream.isPublic != isPublic) input.isPublic = isPublic;
-
-          try
-          {
-            var result = await client.StreamUpdate(input);
-            Rhino.RhinoApp.InvokeOnUiThread((Action)delegate
-                   {
-                  ExpireSolution(true);
-                });
-
-          }
-          catch (Exception e)
-          {
-            Rhino.RhinoApp.InvokeOnUiThread((Action)delegate
-                   {
-                  AddRuntimeMessage(GH_RuntimeMessageLevel.Error, e.Message);
-                });
-          }
-
-        });
-      }
-      else
-      {
-        stream = null;
-        DA.SetData(0, streamWrapper.StreamId);
-      }
-    }
-  }
+﻿using System;
+using System.Drawing;
+using System.Linq;
+using System.Threading.Tasks;
+using ConnectorGrashopper.Extras;
+using Grasshopper.Kernel;
+using Grasshopper.Kernel.Types;
+using Speckle.Core.Api;
+using Speckle.Core.Credentials;
+
+namespace ConnectorGrashopper.Streams
+{
+  public class StreamUpdateComponent : GH_Component
+  {
+    public StreamUpdateComponent() : base("Stream Update", "sUp", "Updates a stream with new details", "Speckle 2",
+        "Streams")
+    { }
+    public override Guid ComponentGuid => new Guid("F83B9956-1A5C-4844-B7F6-87A956105831");
+
+    protected override void RegisterInputParams(GH_InputParamManager pManager)
+    {
+      var stream = pManager.AddParameter(new SpeckleStreamParam("Stream", "S", "Unique ID of the stream to be updated.", GH_ParamAccess.item));
+      var name = pManager.AddTextParameter("Name", "N", "Name of the stream.", GH_ParamAccess.item);
+      var desc = pManager.AddTextParameter("Description", "D", "Description of the stream", GH_ParamAccess.item);
+      var isPublic = pManager.AddBooleanParameter("Public", "P", "True if the stream is to be publicly available.",
+          GH_ParamAccess.item);
+      Params.Input[name].Optional = true;
+      Params.Input[desc].Optional = true;
+      Params.Input[isPublic].Optional = true;
+    }
+    
+    protected override Bitmap Icon => Properties.Resources.StreamUpdate;
+    
+    public override GH_Exposure Exposure => GH_Exposure.tertiary;
+
+    protected override void RegisterOutputParams(GH_OutputParamManager pManager)
+    {
+      pManager.AddTextParameter("Stream ID", "ID", "Unique ID of the stream to be updated.", GH_ParamAccess.item);
+    }
+
+    private Stream stream;
+    protected override void SolveInstance(IGH_DataAccess DA)
+    {
+      StreamWrapper streamWrapper = null;
+      string name = null;
+      string description = null;
+      bool isPublic = false;
+
+      if (!DA.GetData(0, ref streamWrapper)) return;
+      DA.GetData(1, ref name);
+      DA.GetData(2, ref description);
+      DA.GetData(3, ref isPublic);
+
+
+      if (stream == null)
+      {
+        if (streamWrapper == null)
+        {
+          AddRuntimeMessage(GH_RuntimeMessageLevel.Error, "Not a stream wrapper!");
+          return;
+        }
+
+        Task.Run(async () =>
+        {
+          var account = streamWrapper.AccountId == null
+                      ? AccountManager.GetDefaultAccount()
+                      : AccountManager.GetAccounts().FirstOrDefault(a => a.id == streamWrapper.AccountId);
+
+          var client = new Client(account);
+          var input = new StreamUpdateInput();
+          stream = await client.StreamGet(streamWrapper.StreamId);
+          input.id = streamWrapper.StreamId;
+          if (name != null && stream.name != name) input.name = name;
+          if (description != null && stream.description != description) input.description = description;
+          if (stream.isPublic != isPublic) input.isPublic = isPublic;
+
+          try
+          {
+            var result = await client.StreamUpdate(input);
+            Rhino.RhinoApp.InvokeOnUiThread((Action)delegate
+                   {
+                  ExpireSolution(true);
+                });
+
+          }
+          catch (Exception e)
+          {
+            Rhino.RhinoApp.InvokeOnUiThread((Action)delegate
+                   {
+                  AddRuntimeMessage(GH_RuntimeMessageLevel.Error, e.Message);
+                });
+          }
+
+        });
+      }
+      else
+      {
+        stream = null;
+        DA.SetData(0, streamWrapper.StreamId);
+      }
+    }
+  }
 }