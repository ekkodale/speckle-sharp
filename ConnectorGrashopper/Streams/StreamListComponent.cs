﻿using System;
using System.Collections.Generic;
using System.Drawing;
using System.Linq;
using System.Threading.Tasks;
using ConnectorGrashopper.Extras;
using Grasshopper.Kernel;
using Grasshopper.Kernel.Data;
using Speckle.Core.Api;
using Speckle.Core.Credentials;
using Speckle.Core.Logging;

namespace ConnectorGrashopper.Streams
{
  public class StreamListComponent : GH_Component
  {
    public StreamListComponent() : base("Stream List", "sList", "Lists all the streams for this account", "Speckle 2", "Streams") { }
    public override Guid ComponentGuid => new Guid("BE790AF4-1834-495B-BE68-922B42FD53C7");
    protected override void RegisterInputParams(GH_InputParamManager pManager)
    {
<<<<<<< HEAD
        public StreamListComponent(): base("Stream List", "sList", "Lists all the streams for this account","Speckle 2", "Streams"){}
        public override Guid ComponentGuid => new Guid("BE790AF4-1834-495B-BE68-922B42FD53C7");
        protected override Bitmap Icon => Properties.Resources.StreamList;
        public override GH_Exposure Exposure => GH_Exposure.primary;

        protected override void RegisterInputParams(GH_InputParamManager pManager)
        {
            var acc = pManager.AddTextParameter("Account", "A", "Account to get streams from", GH_ParamAccess.item);
            pManager.AddIntegerParameter("Limit", "L", "Max number of streams to fetch", GH_ParamAccess.item, 10);
=======
      var acc = pManager.AddTextParameter("Account", "A", "Account to get streams from", GH_ParamAccess.item);
      pManager.AddIntegerParameter("Limit", "L", "Max number of streams to fetch", GH_ParamAccess.item, 10);
>>>>>>> 204baa2e

      Params.Input[acc].Optional = true;
    }

    protected override void RegisterOutputParams(GH_OutputParamManager pManager)
    {
      pManager.AddParameter(new SpeckleStreamParam("Streams", "S", "List of streams for the provided account.",
          GH_ParamAccess.list));
    }

    private List<StreamWrapper> streams;
    protected override void SolveInstance(IGH_DataAccess DA)
    {

      if (streams == null)
      {
        string accountId = null;
        var limit = 10;

        var account = !DA.GetData(0, ref accountId)
            ? AccountManager.GetDefaultAccount()
            : AccountManager.GetAccounts().FirstOrDefault(a => a.id == accountId);

        if (accountId == null)
        {
          AddRuntimeMessage(GH_RuntimeMessageLevel.Error, "");
          return;
        }
        Params.Input[0].AddVolatileData(new GH_Path(0), 0, account.id);

        DA.GetData(1, ref limit); // Has default value so will never be empty.

        if (account == null)
        {
          AddRuntimeMessage(GH_RuntimeMessageLevel.Error, "No account was found.");
          return;
        }

        Task.Run(async () =>
        {
          Tracker.TrackEvent(Tracker.STREAM_LIST);
          var client = new Client(account);

                  // Save the result
                  var result = await client.StreamsGet(limit);
          streams = result.Select(stream => new StreamWrapper(stream.id, account.id, account.serverInfo.url)).ToList();
          Rhino.RhinoApp.InvokeOnUiThread((Action)delegate
                  {
              ExpireSolution(true);
            });
        });
      }
      else
      {
        DA.SetDataList(0, streams);
        streams = null;
      }
    }
  }
}<|MERGE_RESOLUTION|>--- conflicted
+++ resolved
@@ -1,94 +1,87 @@
-﻿using System;
-using System.Collections.Generic;
-using System.Drawing;
-using System.Linq;
-using System.Threading.Tasks;
-using ConnectorGrashopper.Extras;
-using Grasshopper.Kernel;
-using Grasshopper.Kernel.Data;
-using Speckle.Core.Api;
-using Speckle.Core.Credentials;
-using Speckle.Core.Logging;
-
-namespace ConnectorGrashopper.Streams
-{
-  public class StreamListComponent : GH_Component
-  {
-    public StreamListComponent() : base("Stream List", "sList", "Lists all the streams for this account", "Speckle 2", "Streams") { }
-    public override Guid ComponentGuid => new Guid("BE790AF4-1834-495B-BE68-922B42FD53C7");
-    protected override void RegisterInputParams(GH_InputParamManager pManager)
-    {
-<<<<<<< HEAD
-        public StreamListComponent(): base("Stream List", "sList", "Lists all the streams for this account","Speckle 2", "Streams"){}
-        public override Guid ComponentGuid => new Guid("BE790AF4-1834-495B-BE68-922B42FD53C7");
-        protected override Bitmap Icon => Properties.Resources.StreamList;
-        public override GH_Exposure Exposure => GH_Exposure.primary;
-
-        protected override void RegisterInputParams(GH_InputParamManager pManager)
-        {
-            var acc = pManager.AddTextParameter("Account", "A", "Account to get streams from", GH_ParamAccess.item);
-            pManager.AddIntegerParameter("Limit", "L", "Max number of streams to fetch", GH_ParamAccess.item, 10);
-=======
-      var acc = pManager.AddTextParameter("Account", "A", "Account to get streams from", GH_ParamAccess.item);
-      pManager.AddIntegerParameter("Limit", "L", "Max number of streams to fetch", GH_ParamAccess.item, 10);
->>>>>>> 204baa2e
-
-      Params.Input[acc].Optional = true;
-    }
-
-    protected override void RegisterOutputParams(GH_OutputParamManager pManager)
-    {
-      pManager.AddParameter(new SpeckleStreamParam("Streams", "S", "List of streams for the provided account.",
-          GH_ParamAccess.list));
-    }
-
-    private List<StreamWrapper> streams;
-    protected override void SolveInstance(IGH_DataAccess DA)
-    {
-
-      if (streams == null)
-      {
-        string accountId = null;
-        var limit = 10;
-
-        var account = !DA.GetData(0, ref accountId)
-            ? AccountManager.GetDefaultAccount()
-            : AccountManager.GetAccounts().FirstOrDefault(a => a.id == accountId);
-
-        if (accountId == null)
-        {
-          AddRuntimeMessage(GH_RuntimeMessageLevel.Error, "");
-          return;
-        }
-        Params.Input[0].AddVolatileData(new GH_Path(0), 0, account.id);
-
-        DA.GetData(1, ref limit); // Has default value so will never be empty.
-
-        if (account == null)
-        {
-          AddRuntimeMessage(GH_RuntimeMessageLevel.Error, "No account was found.");
-          return;
-        }
-
-        Task.Run(async () =>
-        {
-          Tracker.TrackEvent(Tracker.STREAM_LIST);
-          var client = new Client(account);
-
-                  // Save the result
-                  var result = await client.StreamsGet(limit);
-          streams = result.Select(stream => new StreamWrapper(stream.id, account.id, account.serverInfo.url)).ToList();
-          Rhino.RhinoApp.InvokeOnUiThread((Action)delegate
-                  {
-              ExpireSolution(true);
-            });
-        });
-      }
-      else
-      {
-        DA.SetDataList(0, streams);
-        streams = null;
-      }
-    }
-  }
+﻿using System;
+using System.Collections.Generic;
+using System.Drawing;
+using System.Linq;
+using System.Threading.Tasks;
+using ConnectorGrashopper.Extras;
+using Grasshopper.Kernel;
+using Grasshopper.Kernel.Data;
+using Speckle.Core.Api;
+using Speckle.Core.Credentials;
+using Speckle.Core.Logging;
+
+namespace ConnectorGrashopper.Streams
+{
+  public class StreamListComponent : GH_Component
+  {
+    public StreamListComponent() : base("Stream List", "sList", "Lists all the streams for this account", "Speckle 2", "Streams") { }
+    public override Guid ComponentGuid => new Guid("BE790AF4-1834-495B-BE68-922B42FD53C7");
+    protected override Bitmap Icon => Properties.Resources.StreamList;
+    
+    public override GH_Exposure Exposure => GH_Exposure.primary;
+    
+    protected override void RegisterInputParams(GH_InputParamManager pManager)
+    {
+      var acc = pManager.AddTextParameter("Account", "A", "Account to get streams from", GH_ParamAccess.item);
+      pManager.AddIntegerParameter("Limit", "L", "Max number of streams to fetch", GH_ParamAccess.item, 10);
+
+
+      Params.Input[acc].Optional = true;
+    }
+
+    protected override void RegisterOutputParams(GH_OutputParamManager pManager)
+    {
+      pManager.AddParameter(new SpeckleStreamParam("Streams", "S", "List of streams for the provided account.",
+          GH_ParamAccess.list));
+    }
+
+    private List<StreamWrapper> streams;
+    protected override void SolveInstance(IGH_DataAccess DA)
+    {
+
+      if (streams == null)
+      {
+        string accountId = null;
+        var limit = 10;
+
+        var account = !DA.GetData(0, ref accountId)
+            ? AccountManager.GetDefaultAccount()
+            : AccountManager.GetAccounts().FirstOrDefault(a => a.id == accountId);
+
+        if (accountId == null)
+        {
+          AddRuntimeMessage(GH_RuntimeMessageLevel.Error, "");
+          return;
+        }
+        Params.Input[0].AddVolatileData(new GH_Path(0), 0, account.id);
+
+        DA.GetData(1, ref limit); // Has default value so will never be empty.
+
+        if (account == null)
+        {
+          AddRuntimeMessage(GH_RuntimeMessageLevel.Error, "No account was found.");
+          return;
+        }
+
+        Task.Run(async () =>
+        {
+          Tracker.TrackEvent(Tracker.STREAM_LIST);
+          var client = new Client(account);
+
+                  // Save the result
+                  var result = await client.StreamsGet(limit);
+          streams = result.Select(stream => new StreamWrapper(stream.id, account.id, account.serverInfo.url)).ToList();
+          Rhino.RhinoApp.InvokeOnUiThread((Action)delegate
+                  {
+              ExpireSolution(true);
+            });
+        });
+      }
+      else
+      {
+        DA.SetDataList(0, streams);
+        streams = null;
+      }
+    }
+  }
 }