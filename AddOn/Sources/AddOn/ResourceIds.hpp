#ifndef RESOURCEIDS_HPP
#define RESOURCEIDS_HPP

#define ID_ADDON_INFO		32000
#define ID_ADDON_MENU		32500

#define CommandNamespace						"Speckle";
#define GetModelForElementsCommandName			"GetModelForElements";
#define GetSelectedElementIdsCommandName 		"GetSelectedElementIds";
#define GetElementTypesCommandName				"GetElementTypes";
#define GetWallDataCommandName					"GetWallData";
<<<<<<< HEAD
#define GetProjectInfoCommandName				"GetProjectInfo";
=======
#define GetSlabDataCommandName					"GetSlabData";

>>>>>>> 4c41c4c9

#endif<|MERGE_RESOLUTION|>--- conflicted
+++ resolved
@@ -9,11 +9,7 @@
 #define GetSelectedElementIdsCommandName 		"GetSelectedElementIds";
 #define GetElementTypesCommandName				"GetElementTypes";
 #define GetWallDataCommandName					"GetWallData";
-<<<<<<< HEAD
+#define GetSlabDataCommandName					"GetSlabData";
 #define GetProjectInfoCommandName				"GetProjectInfo";
-=======
-#define GetSlabDataCommandName					"GetSlabData";
-
->>>>>>> 4c41c4c9
 
 #endif