<Project Sdk="Microsoft.NET.Sdk">

  <PropertyGroup>
    <TargetFramework>net461</TargetFramework>
    <Version>1.0</Version>
    <Title>SpeckleRhino</Title>
    <Description>Description of SpeckleRhino</Description>
    <TargetExt>.rhp</TargetExt>
    <RhinoMacLauncher>/Applications/Rhinoceros.app</RhinoMacLauncher>
    <GenerateAssemblyInfo>false</GenerateAssemblyInfo>
    <AppendTargetFrameworkToOutputPath>false</AppendTargetFrameworkToOutputPath>
  </PropertyGroup>

  <ItemGroup>
    <EmbeddedResource Include="EmbeddedResources\**\*" />
  </ItemGroup>
  
  <ItemGroup>
    <PackageReference Include="RhinoCommon" Version="6.28.20199.17141" IncludeAssets="compile;build" />
    <!-- <PackageReference Include="Avalonia" Version="0.10.999-cibuild0017846-beta" />
    <PackageReference Include="Avalonia.Desktop" Version="0.10.999-cibuild0017846-beta" />
    <PackageReference Include="Avalonia.ReactiveUI" Version="0.10.999-cibuild0017846-beta" /> -->
  </ItemGroup>
  
  <ItemGroup>
    <PackageReference Include="Avalonia" Version="0.10.13">
    </PackageReference>
    <PackageReference Include="Avalonia.Desktop" Version="0.10.13">
    </PackageReference>
    <PackageReference Include="Avalonia.ReactiveUI" Version="0.10.13">
    </PackageReference>
    <PackageReference Include="MSBuild.AssemblyVersion" Version="1.3.0">
      <IncludeAssets>runtime; build; native; contentfiles; analyzers; buildtransitive</IncludeAssets>
      <PrivateAssets>all</PrivateAssets>
    </PackageReference>
    <PackageReference Include="Newtonsoft.Json" Version="13.0.1">
    </PackageReference>
    <PackageReference Include="RhinoCommon" Version="6.28.20199.17141">
    </PackageReference>
    <PackageReference Include="RhinoWindows" Version="6.28.20199.17141">
    </PackageReference>
<<<<<<< HEAD
    <PackageReference Include="Stub.System.Data.SQLite.Core.NetFramework">
      <Version>1.0.115</Version>
    </PackageReference>
    <PackageReference Include="System.Data.SQLite.Core">
      <Version>1.0.115.5</Version>
=======
<!--    <PackageReference Include="Stub.System.Data.SQLite.Core.NetFramework" Version="1.0.115">
>>>>>>> ee921870
    </PackageReference>
    <PackageReference Include="System.Data.SQLite.Core" Version="1.0.115">
    </PackageReference>-->
  </ItemGroup>
  <ItemGroup>
    <ProjectReference Include="..\..\Core\Core\Core.csproj" />
    <ProjectReference Include="..\..\DesktopUI2\DesktopUI2\DesktopUI2.csproj" />
  </ItemGroup>
  <ItemGroup>
    <Folder Include="Properties" />
    <Folder Include="Properties\" />
  </ItemGroup>
  <ItemGroup>
    <None Remove="Properties\" />
  </ItemGroup>
  <PropertyGroup Condition="$([MSBuild]::IsOSPlatform(Windows))">
    <StartProgram>C:\Program Files\Rhino 7\System\Rhino.exe</StartProgram>
    <StartArguments></StartArguments>
    <StartAction>Program</StartAction>
  </PropertyGroup>
  <PropertyGroup Condition=" '$(Configuration)' == 'Debug' ">
    <DefineConstants>TRACE;RHINO6</DefineConstants>
  </PropertyGroup>
  <PropertyGroup Condition=" '$(Configuration)' == 'Release' ">
    <DefineConstants>TRACE;RHINO6</DefineConstants>
  </PropertyGroup>
  <Import Project="..\ConnectorRhino\ConnectorRhinoShared\ConnectorRhinoShared.projitems" Label="Shared" Condition="Exists('..\ConnectorRhino\ConnectorRhinoShared\ConnectorRhinoShared.projitems')" />
</Project><|MERGE_RESOLUTION|>--- conflicted
+++ resolved
@@ -39,18 +39,12 @@
     </PackageReference>
     <PackageReference Include="RhinoWindows" Version="6.28.20199.17141">
     </PackageReference>
-<<<<<<< HEAD
     <PackageReference Include="Stub.System.Data.SQLite.Core.NetFramework">
       <Version>1.0.115</Version>
     </PackageReference>
     <PackageReference Include="System.Data.SQLite.Core">
       <Version>1.0.115.5</Version>
-=======
-<!--    <PackageReference Include="Stub.System.Data.SQLite.Core.NetFramework" Version="1.0.115">
->>>>>>> ee921870
     </PackageReference>
-    <PackageReference Include="System.Data.SQLite.Core" Version="1.0.115">
-    </PackageReference>-->
   </ItemGroup>
   <ItemGroup>
     <ProjectReference Include="..\..\Core\Core\Core.csproj" />
