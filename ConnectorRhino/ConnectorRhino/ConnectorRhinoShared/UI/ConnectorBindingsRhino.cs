﻿using Speckle.Newtonsoft.Json;
using Rhino;
using Rhino.DocObjects;
using Speckle.Core.Api;
using Speckle.Core.Kits;
using Speckle.Core.Models;
using Speckle.Core.Transports;
using Speckle.DesktopUI;
using Speckle.DesktopUI.Utils;
using Stylet;
using System;
using System.Collections;
using System.Collections.Concurrent;
using System.Collections.Generic;
using System.Linq;
using System.Text.RegularExpressions;
using System.Threading.Tasks;
using System.Windows.Threading;
using System.Timers;
using Rhino.Display;
using ProgressReport = Speckle.DesktopUI.Utils.ProgressReport;

namespace SpeckleRhino
{
  public partial class ConnectorBindingsRhino : ConnectorBindings
  {
    public RhinoDoc Doc { get => RhinoDoc.ActiveDoc; }

    public Timer SelectionTimer;

    private static string SpeckleKey = "speckle";

    /// <summary>
    /// TODO: Any errors thrown should be stored here and passed to the ui state (somehow).
    /// </summary>
    public List<Exception> Exceptions { get; set; } = new List<Exception>();

    public ConnectorBindingsRhino()
    {
      RhinoDoc.EndOpenDocument += RhinoDoc_EndOpenDocument;

      SelectionTimer = new Timer(2000) { AutoReset = true, Enabled = true };
      SelectionTimer.Elapsed += SelectionTimer_Elapsed;
      SelectionTimer.Start();
    }

    private void SelectionTimer_Elapsed(object sender, ElapsedEventArgs e)
    {
      if (Doc == null)
      {
        return;
      }

      var selection = GetSelectedObjects();

      NotifyUi(new UpdateSelectionCountEvent() { SelectionCount = selection.Count });
      NotifyUi(new UpdateSelectionEvent() { ObjectIds = selection });
    }

    private void RhinoDoc_EndOpenDocument(object sender, DocumentOpenEventArgs e)
    {
      if (e.Merge)
      {
        return; // prevents triggering this on copy pastes, imports, etc.
      }

      if (e.Document == null)
      {
        return;
      }

      GetFileContextAndNotifyUI();
    }

    #region Local streams I/O with local file

    public void GetFileContextAndNotifyUI()
    {
      var streamStates = GetStreamsInFile();

      var appEvent = new ApplicationEvent()
      {
        Type = ApplicationEvent.EventType.DocumentOpened,
        DynamicInfo = streamStates
      };

      NotifyUi(appEvent);
    }

    public override void AddNewStream(StreamState state)
    {
      Doc.Strings.SetString(SpeckleKey, state.Stream.id, JsonConvert.SerializeObject(state));
    }

    public override void RemoveStreamFromFile(string streamId)
    {
      Doc.Strings.Delete(SpeckleKey, streamId);
    }

    public override void PersistAndUpdateStreamInFile(StreamState state)
    {
      Doc.Strings.SetString(SpeckleKey, state.Stream.id, JsonConvert.SerializeObject(state));
    }

    public override List<StreamState> GetStreamsInFile()
    {
      var strings = Doc?.Strings.GetEntryNames(SpeckleKey);
      if (strings == null)
      {
        return new List<StreamState>();
      }

      var states = strings.Select(s => JsonConvert.DeserializeObject<StreamState>(Doc.Strings.GetValue(SpeckleKey, s))).ToList();

      if (states != null)
      {
        states.ForEach(x => x.Initialise(true));
      }

      return states;
    }

    #endregion

    #region boilerplate

    public override string GetActiveViewName()
    {
      return "Entire Document"; // Note: rhino does not have views that filter objects.
    }

    public override List<string> GetObjectsInView()
    {
      var objs = Doc.Objects.Where(obj => obj.Visible).Select(obj => obj.Id.ToString()).ToList(); // Note: this returns all the doc objects.
      return objs;
    }

    public override string GetHostAppName() => Utils.RhinoAppName;

    public override string GetDocumentId()
    {
      return Speckle.Core.Models.Utilities.hashString("X" + Doc?.Path + Doc?.Name, Speckle.Core.Models.Utilities.HashingFuctions.MD5);
    }

    public override string GetDocumentLocation() => Doc?.Path;

    public override string GetFileName() => Doc?.Name;

    public override List<string> GetSelectedObjects()
    {
      var objs = Doc?.Objects.GetSelectedObjects(true, false).Select(obj => obj.Id.ToString()).ToList();
      return objs;
    }

    public override List<ISelectionFilter> GetSelectionFilters()
    {
      var layers = Doc.Layers.ToList().Where(layer => !layer.IsDeleted).Select(layer => layer.FullPath).ToList();
      var projectInfo = new List<string> { "Named Views" };

      return new List<ISelectionFilter>()
      {
        new ListSelectionFilter {Slug="layer", Name = "Layers", Icon = "LayersTriple", Description = "Selects objects based on their layers.", Values = layers },
        new ListSelectionFilter {Slug="project-info", Name = "P. Info", Icon = "Information", Values = projectInfo, Description="Adds the selected project information as views to the stream"},
        new AllSelectionFilter { Slug="all", Name = "All", Icon = "CubeScan", Description = "Selects all document objects and project info." }
      };
    }

    public override void SelectClientObjects(string args)
    {
      throw new NotImplementedException();
    }

    private void UpdateProgress(ConcurrentDictionary<string, int> dict, ProgressReport progress)
    {
      if (progress == null)
      {
        return;
      }

      Execute.PostToUIThread(() =>
      {
        progress.ProgressDict = dict;
        progress.Value = dict.Values.Last();
      });
    }

    #endregion

    #region receiving 

    public override async Task<StreamState> ReceiveStream(StreamState state)
    {
      var kit = KitManager.GetDefaultKit();
      var converter = kit.LoadConverter(Utils.RhinoAppName);

      if (converter == null)
      {
        RaiseNotification($"Could not find any Kit!");
        state.CancellationTokenSource.Cancel();
        return null;
      }

      converter.SetContextDocument(Doc);

      var stream = await state.Client.StreamGet(state.Stream.id);

      if (state.CancellationTokenSource.Token.IsCancellationRequested)
      {
        return null;
      }

      var transport = new ServerTransport(state.Client.Account, state.Stream.id);

      Exceptions.Clear();

      string referencedObject = state.Commit.referencedObject;

      var commitId = state.Commit.id;
      var commitMsg = state.Commit.message;
      //if "latest", always make sure we get the latest commit when the user clicks "receive"
      if (commitId == "latest")
      {
        var res = await state.Client.BranchGet(state.CancellationTokenSource.Token, state.Stream.id, state.Branch.name, 1);
        var commit = res.commits.items.FirstOrDefault();
        commitId = commit.id;
        commitMsg = commit.message;
        referencedObject = commit.referencedObject;
      }

      var commitObject = await Operations.Receive(
        referencedObject,
        state.CancellationTokenSource.Token,
        transport,
        onProgressAction: d => UpdateProgress(d, state.Progress),
        onTotalChildrenCountKnown: num => Execute.PostToUIThread(() => state.Progress.Maximum = num),
        onErrorAction: (message, exception) => { Exceptions.Add(exception); },
        disposeTransports: true
        );

      try
      {
        await state.Client.CommitReceived(new CommitReceivedInput
        {
          streamId = stream.id,
          commitId = commitId,
          message = commitMsg,
          sourceApplication = Utils.RhinoAppName
        });
      }
      catch
      {
        // Do nothing!
      }

      if (Exceptions.Count != 0)
      {
        RaiseNotification($"Encountered some errors: {Exceptions.Last().Message}");
      }

      var undoRecord = Doc.BeginUndoRecord($"Speckle bake operation for {stream.name}");

      var conversionProgressDict = new ConcurrentDictionary<string, int>();
      conversionProgressDict["Conversion"] = 0;
      Execute.PostToUIThread(() => state.Progress.Maximum = state.SelectedObjectIds.Count());

      Action updateProgressAction = () =>
      {
        conversionProgressDict["Conversion"]++;
        UpdateProgress(conversionProgressDict, state.Progress);
      };

      // get commit layer name 
      var commitLayerName = Speckle.DesktopUI.Utils.Formatting.CommitInfo(stream.name, state.Branch.name, commitId);

      // give converter a way to access the base commit layer name
      RhinoDoc.ActiveDoc.Notes += "%%%" + commitLayerName;

      // purge commit layer from doc if it already exists
      var existingLayer = Doc.Layers.FindName(commitLayerName);
      var existingBlocks = Doc.InstanceDefinitions.Where(o => o.Name.StartsWith(commitLayerName))?.Select(o => o.Index)?.ToList();
      if (existingBlocks != null)
        foreach (var blockIndex in existingBlocks)
          Doc.InstanceDefinitions.Purge(blockIndex);
      if (existingLayer != null)
        Doc.Layers.Purge(existingLayer.Id, false);

      // flatten the commit object to retrieve children objs
      int count = 0;
      var commitObjs = FlattenCommitObject(commitObject, converter, commitLayerName, state, ref count);

      foreach (var commitObj in commitObjs)
      {
        var (obj, layerPath) = commitObj;
        BakeObject(obj, layerPath, state, converter);
        updateProgressAction?.Invoke();
      }

      Doc.Views.Redraw();
      Doc.EndUndoRecord(undoRecord);

      // undo notes edit
      var segments = Doc.Notes.Split(new string[] { "%%%" }, StringSplitOptions.None).ToList();
      Doc.Notes = segments[0];

      return state;
    }

    // Recurses through the commit object and flattens it. Returns list of Base objects with their bake layers
    private List<Tuple<Base, string>> FlattenCommitObject(object obj, ISpeckleConverter converter, string layer, StreamState state, ref int count, bool foundConvertibleMember = false)
    {
      var objects = new List<Tuple<Base, string>>();

      if (obj is Base @base)
      {
        if (converter.CanConvertToNative(@base))
        {
          objects.Add(new Tuple<Base, string>(@base, layer));
          return objects;
        }
        else
        {
          List<string> props = @base.GetDynamicMembers().ToList();
          if (@base.GetMembers().ContainsKey("displayMesh")) // add display mesh to member list if it exists
            props.Add("displayMesh");
          else if (@base.GetMembers().ContainsKey("displayValue"))
            props.Add("displayValue");
          int totalMembers = props.Count;

          foreach (var prop in props)
          {
            count++;

            // get bake layer name
            string objLayerName = prop.StartsWith("@") ? prop.Remove(0, 1) : prop;
            string rhLayerName = $"{layer}{Layer.PathSeparator}{objLayerName}";

            var nestedObjects = FlattenCommitObject(@base[prop], converter, rhLayerName, state, ref count, foundConvertibleMember);
            if (nestedObjects.Count > 0)
            {
              objects.AddRange(nestedObjects);
              foundConvertibleMember = true;
            }
          }

          if (!foundConvertibleMember && count == totalMembers) // this was an unsupported geo
          {
            state.Errors.Add(new Exception($"Receiving {@base.speckle_type} objects is not supported. Object {@base.id} not baked."));
          }
          return objects;
        }
      }

      if (obj is List<object> list)
      {
        count = 0;
        foreach (var listObj in list)
          objects.AddRange(FlattenCommitObject(listObj, converter, layer, state, ref count));
        return objects;
      }

      if (obj is IDictionary dict)
      {
        count = 0;
        foreach (DictionaryEntry kvp in dict)
          objects.AddRange(FlattenCommitObject(kvp.Value, converter, layer, state, ref count));
        return objects;
      }

      return objects;
    }

    // conversion and bake
    private void BakeObject(Base obj, string layerPath, StreamState state, ISpeckleConverter converter)
    {
      var converted = converter.ConvertToNative(obj);
      var convertedRH = converted as Rhino.Geometry.GeometryBase;

      if (convertedRH != null)
      {
        if (convertedRH.IsValidWithLog(out string log))
        {
          Layer bakeLayer = Doc.GetLayer(layerPath, true);
          if (bakeLayer != null)
          {
            var attributes = new ObjectAttributes { LayerIndex = bakeLayer.Index };

            // handle display
            Base display = obj[@"displayStyle"] as Base;
            if (display != null)
            {
              var color = display["color"] as int?;
              var lineStyle = display["linetype"] as string;
              var lineWidth = display["lineweight"] as double?;

              if (color != null)
              {
                attributes.ColorSource = ObjectColorSource.ColorFromObject;
                attributes.ObjectColor = System.Drawing.Color.FromArgb((int)color);
              }
              if (lineWidth != null)
                attributes.PlotWeight = (double)lineWidth;
              if (lineStyle != null)
              {
                var ls = Doc.Linetypes.FindName(lineStyle);
                if (ls != null)
                {
                  attributes.LinetypeSource = ObjectLinetypeSource.LinetypeFromObject;
                  attributes.LinetypeIndex = ls.Index;
                }
              }
            }
            /* Not implemented since revit displaymesh objs do not have render materials attached
            else
            {
              Base render = obj[@"renderMaterial"] as Base;
              if (render != null)
              {
                var color = render["diffuse"] as int?;

                if (color != null)
                {
                  attributes.ColorSource = ObjectColorSource.ColorFromObject;
                  attributes.ObjectColor = System.Drawing.Color.FromArgb((int)color);
                }
              }
            }
            */

            // handle schema
            string schema = obj["SpeckleSchema"] as string;
            if (schema != null)
              attributes.SetUserString("SpeckleSchema", schema);

            if (Doc.Objects.Add(convertedRH, attributes) == Guid.Empty)
              state.Errors.Add(new Exception($"Failed to bake object {obj.id} of type {obj.speckle_type}."));
          }
          else
            state.Errors.Add(new Exception($"Could not create layer {layerPath} to bake objects into."));
        }
        else
          state.Errors.Add(new Exception($"Failed to bake object {obj.id} of type {obj.speckle_type}: {log.Replace("\n", "").Replace("\r", "")}"));
      }
      else if (converted == null)
      {
        state.Errors.Add(new Exception($"Failed to convert object {obj.id} of type {obj.speckle_type}."));
      }
    }

    #endregion

    #region sending

    public override async Task<StreamState> SendStream(StreamState state)
    {
      var kit = KitManager.GetDefaultKit();
      var converter = kit.LoadConverter(Utils.RhinoAppName);
      converter.SetContextDocument(Doc);
      Exceptions.Clear();

      var commitObj = new Base();

      int objCount = 0;
      bool renamedlayers = false;

      if (state.Filter != null)
      {
        state.SelectedObjectIds = GetObjectsFromFilter(state.Filter);
      }
      else
      {
        // remove object ids of any objects that may have been deleted
        state.SelectedObjectIds = state.SelectedObjectIds.Where(o => Doc.Objects.FindId(new Guid(o)) != null).ToList();
      }

      if (state.SelectedObjectIds.Count == 0)
      {
        RaiseNotification("Zero objects selected; send stopped. Please select some objects, or check that your filter can actually select something.");
        return state;
      }

      var conversionProgressDict = new ConcurrentDictionary<string, int>();
      conversionProgressDict["Conversion"] = 0;
      Execute.PostToUIThread(() => state.Progress.Maximum = state.SelectedObjectIds.Count());

      foreach (var applicationId in state.SelectedObjectIds)
      {
        if (state.CancellationTokenSource.Token.IsCancellationRequested)
          return null;

        Base converted = null;
        string containerName = string.Empty;

        // applicationId can either be doc obj guid or name of view
        RhinoObject obj = null;
        int viewIndex = -1;
        try 
        {
          obj = Doc.Objects.FindId(new Guid(applicationId)); // try get geom object
<<<<<<< HEAD
        }
        catch 
        {
          viewIndex = Doc.NamedViews.FindByName(applicationId); // try get view
        }
        if (obj != null)
        {
=======
        }
        catch 
        {
          viewIndex = Doc.NamedViews.FindByName(applicationId); // try get view
        }
        if (obj != null)
        {
>>>>>>> f7dbdf3c
          if (!converter.CanConvertToSpeckle(obj))
          {
            state.Errors.Add(new Exception($"Objects of type ${obj.Geometry.ObjectType} are not supported"));
            continue;
          }
          converted = converter.ConvertToSpeckle(obj);
          if (converted == null)
          {
            state.Errors.Add(new Exception($"Failed to convert object ${applicationId} of type ${obj.Geometry.ObjectType}."));
            continue;
          }

          foreach (var key in obj.Attributes.GetUserStrings().AllKeys)
            converted[key] = obj.Attributes.GetUserString(key);

          if (obj is InstanceObject)
            containerName = "Blocks";
          else
          {
            var layerPath = Doc.Layers[obj.Attributes.LayerIndex].FullPath;
            string cleanLayerPath = RemoveInvalidDynamicPropChars(layerPath);
            containerName = cleanLayerPath;
            if (!cleanLayerPath.Equals(layerPath))
              renamedlayers = true;
          }
        }
        else if (viewIndex != -1)
        {
          ViewInfo view = Doc.NamedViews[viewIndex];
          converted = converter.ConvertToSpeckle(view);
          if (converted == null)
          {
            state.Errors.Add(new Exception($"Failed to convert object ${applicationId} of type ${view.GetType()}."));
            continue;
          }
          containerName = "Named Views";
        }
        else
        {
          state.Errors.Add(new Exception($"Failed to find doc object ${applicationId}."));
          continue;
        }

        if (commitObj[$"@{containerName}"] == null)
          commitObj[$"@{containerName}"] = new List<Base>();
        ((List<Base>)commitObj[$"@{containerName}"]).Add(converted);

        conversionProgressDict["Conversion"]++;
        UpdateProgress(conversionProgressDict, state.Progress);

        // set application ids, also set for speckle schema base object if it exists
        converted.applicationId = applicationId;
        if (converted["@SpeckleSchema"] != null)
        {
          var newSchemaBase = converted["@SpeckleSchema"] as Base;
          newSchemaBase.applicationId = applicationId;
          converted["@SpeckleSchema"] = newSchemaBase;
        }

        objCount++;
      }

      if (objCount == 0)
      {
        RaiseNotification("Zero objects converted successfully. Send stopped.");
        return state;
      }

      if (renamedlayers)
        RaiseNotification("Replaced illegal chars ./ with - in one or more layer names.");

      if (state.CancellationTokenSource.Token.IsCancellationRequested)
      {
        return null;
      }

      Execute.PostToUIThread(() => state.Progress.Maximum = objCount);

      var streamId = state.Stream.id;
      var client = state.Client;

      var transports = new List<ITransport>() { new ServerTransport(client.Account, streamId) };

      var commitObjId = await Operations.Send(
        commitObj,
        state.CancellationTokenSource.Token,
        transports,
        onProgressAction: dict => UpdateProgress(dict, state.Progress),
        /* TODO: a wee bit nicer handling here; plus request cancellation! */
        onErrorAction: (err, exception) => { Exceptions.Add(exception); },
        disposeTransports: true
        );

      if (Exceptions.Count != 0)
      {
        RaiseNotification($"Failed to send: \n {Exceptions.Last().Message}");
        return null;
      }

      var actualCommit = new CommitCreateInput
      {
        streamId = streamId,
        objectId = commitObjId,
        branchName = state.Branch.name,
        message = state.CommitMessage != null ? state.CommitMessage : $"Pushed {objCount} elements from Rhino.",
        sourceApplication = Utils.RhinoAppName
      };

      if (state.PreviousCommitId != null) { actualCommit.parents = new List<string>() { state.PreviousCommitId }; }

      try
      {
        var commitId = await client.CommitCreate(actualCommit);

        await state.RefreshStream();
        state.PreviousCommitId = commitId;

        PersistAndUpdateStreamInFile(state);
        RaiseNotification($"{objCount} objects sent to {state.Stream.name}.");
      }
      catch (Exception e)
      {
        Globals.Notify($"Failed to create commit.\n{e.Message}");
        state.Errors.Add(e);
      }

      return state;
    }

    private List<string> GetObjectsFromFilter(ISelectionFilter filter)
    {
      var objs = new List<string>();

      switch (filter.Slug)
      {
        case "all":
          objs = Doc.Objects.Where(obj => obj.Visible).Select(obj => obj.Id.ToString()).ToList();
          objs.AddRange(Doc.NamedViews.Select(o => o.Name).ToList());
          break;
        case "layer":
          foreach (var layerPath in filter.Selection)
          {
            Layer layer = Doc.GetLayer(layerPath);
            if (layer != null && layer.IsVisible)
            {
              var layerObjs = Doc.Objects.FindByLayer(layer)?.Select(o => o.Id.ToString());
              if (layerObjs != null)
                objs.AddRange(layerObjs);
            }
          }
          break;
        case "project-info":
          if (filter.Selection.Contains("Named Views"))
            objs.AddRange(Doc.NamedViews.Select(o => o.Name).ToList());
          break;
        default:
          RaiseNotification("Filter type is not supported in this app. Why did the developer implement it in the first place?");
          break;
      }

      return objs;
    }

    private string RemoveInvalidDynamicPropChars(string str)
    {
      // remove ./
      return Regex.Replace(str, @"[./]", "-");
    }

    #endregion

  }
}<|MERGE_RESOLUTION|>--- conflicted
+++ resolved
@@ -496,7 +496,6 @@
         try 
         {
           obj = Doc.Objects.FindId(new Guid(applicationId)); // try get geom object
-<<<<<<< HEAD
         }
         catch 
         {
@@ -504,15 +503,6 @@
         }
         if (obj != null)
         {
-=======
-        }
-        catch 
-        {
-          viewIndex = Doc.NamedViews.FindByName(applicationId); // try get view
-        }
-        if (obj != null)
-        {
->>>>>>> f7dbdf3c
           if (!converter.CanConvertToSpeckle(obj))
           {
             state.Errors.Add(new Exception($"Objects of type ${obj.Geometry.ObjectType} are not supported"));
