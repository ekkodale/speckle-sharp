--- conflicted
+++ resolved
@@ -6,15 +6,11 @@
 using System.Linq;
 using System.Text.RegularExpressions;
 using System.Threading.Tasks;
-using System.Windows.Threading;
 using System.Timers;
 using System.Threading;
 using Timer = System.Timers.Timer;
-
 using Rhino;
 using Rhino.DocObjects;
-using Rhino.Display;
-
 using Speckle.Newtonsoft.Json;
 using Speckle.Core.Api;
 using Speckle.Core.Kits;
@@ -27,13 +23,8 @@
 using DesktopUI2.ViewModels;
 using DesktopUI2.Models.Filters;
 using DesktopUI2.Models.Settings;
-using System.Threading;
 using Rhino.Geometry;
-<<<<<<< HEAD
-=======
 using Rhino.Render;
->>>>>>> ab43cb02
-using Speckle.Core.Logging;
 
 namespace SpeckleRhino
 {
@@ -349,13 +340,9 @@
       
       foreach (var convertedItem in convertedList)
       {
-<<<<<<< HEAD
-        if (convertedItem is GeometryBase convertedRH)
-=======
         if (!(convertedItem is GeometryBase convertedRH)) continue;
         
         if (!convertedRH.IsValidWithLog(out string log))
->>>>>>> ab43cb02
         {
           var exception =
             new Exception($"Failed to bake object {obj.id} of type {obj.speckle_type}: {log.Replace("\n", "").Replace("\r", "")}");
@@ -383,74 +370,8 @@
         {
           if (renderMaterial["diffuse"] is int color)
           {
-<<<<<<< HEAD
-            Layer bakeLayer = Doc.GetLayer(layerPath, true);
-            if (bakeLayer != null)
-            {
-              var attributes = new ObjectAttributes { LayerIndex = bakeLayer.Index };
-
-              // handle display
-              if (obj[@"displayStyle"] is Base display)
-              {
-                if (display["color"] is int color)
-                {
-                  attributes.ColorSource = ObjectColorSource.ColorFromObject;
-                  attributes.ObjectColor = System.Drawing.Color.FromArgb(color);
-                }
-                if (display["lineweight"] is double lineWidth)
-                {
-                  attributes.PlotWeight = lineWidth;
-                }
-                if (display["linetype"] is string lineStyle)
-                {
-                  var ls = Doc.Linetypes.FindName(lineStyle);
-                  if (ls != null)
-                  {
-                    attributes.LinetypeSource = ObjectLinetypeSource.LinetypeFromObject;
-                    attributes.LinetypeIndex = ls.Index;
-                  }
-                }
-              }
-              else
-              {
-                if (obj[@"renderMaterial"] is Base render)
-                {
-                  if (render["diffuse"] is int color)
-                  {
-                    attributes.ColorSource = ObjectColorSource.ColorFromObject;
-                    attributes.ObjectColor = System.Drawing.Color.FromArgb(color);
-                  }
-                }
-              }
-
-              // TODO: deprecate after awhile, schemas included in user strings. This would be a breaking change.
-              if (obj["SpeckleSchema"] is string schema)
-                attributes.SetUserString("SpeckleSchema", schema);
-
-              // handle user strings
-              if (obj[UserStrings] is Dictionary<string, string> userStrings)
-                foreach (var key in userStrings.Keys)
-                  attributes.SetUserString(key, userStrings[key]);
-
-              // handle user dictionaries
-              if (obj[UserDictionary] is Dictionary<string, object> dict)
-                ParseDictionaryToArchivable(attributes.UserDictionary, dict);
-
-              if (Doc.Objects.Add(convertedRH, attributes) == Guid.Empty)
-              {
-                var exception = new Exception($"Failed to bake object {obj.id} of type {obj.speckle_type}.");
-                converter.Report.LogConversionError(exception);
-              }
-            }
-            else
-            {
-              var exception = new Exception($"Could not create layer {layerPath} to bake objects into.");
-              converter.Report.LogConversionError(exception);
-            }
-=======
             attributes.ColorSource = ObjectColorSource.ColorFromObject;
             attributes.ObjectColor = Color.FromArgb(color);
->>>>>>> ab43cb02
           }
         }
         
