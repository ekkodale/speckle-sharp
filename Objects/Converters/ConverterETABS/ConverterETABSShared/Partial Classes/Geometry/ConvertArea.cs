--- conflicted
+++ resolved
@@ -16,7 +16,6 @@
   {
     public object AreaToNative(ETABSElement2D area)
     {
-<<<<<<< HEAD
       if (GetAllAreaNames(Model).Contains(area.name))
       {
         return null;
@@ -26,103 +25,11 @@
       List<double> X = new List<double> { };
       List<double> Y = new List<double> { };
       List<double> Z = new List<double> { };
-=======
-        public object AreaToNative(Element2D area)
-        {
-            if (GetAllAreaNames(Model).Contains(area.name))
-            {
-                return null;
-            }
-            string name = "";
-            int numPoints = area.topology.Count();
-            List<double> X = new List<double> { };
-            List<double> Y = new List<double>{ };
-            List<double> Z = new List<double> { };
-
-            foreach( Node point in area.topology) {
-                X.Add(point.basePoint.x);
-                Y.Add(point.basePoint.y);
-                Z.Add(point.basePoint.z);
-            }
-            double[] x = X.ToArray();
-            double[] y = Y.ToArray();
-            double[] z = Z.ToArray();
-
-            if(area.property != null)
-            {
-                Model.AreaObj.AddByCoord(numPoints, ref x, ref y, ref z, ref name, area.property.name);
-
-            }
-            else
-            {
-                Model.AreaObj.AddByCoord(numPoints, ref x, ref y, ref z, ref name);
-
-            }
-            Model.AreaObj.ChangeName(name, area.name);
-            return name;
-
-        }
-        public Element2D AreaToSpeckle(string name)
-        {
-            string units = ModelUnits();
-            var speckleStructArea = new Element2D();
-            var GUID = "";
-            Model.AreaObj.GetGUID(name, ref GUID);
-            speckleStructArea.applicationId = GUID;
-            List<Base> elements = SpeckleModel.elements;
-            List<string> application_Id = elements.Select(o => o.applicationId).ToList();
-            if (!application_Id.Contains(speckleStructArea.applicationId))
-            {
-                speckleStructArea.name = name;
-            int numPoints = 0;
-            string[] points = null;
-            Model.AreaObj.GetPoints(name, ref numPoints, ref points);
-            List<Node> nodes = new List<Node>();
-            foreach(string point in points)
-            {
-                Node node = PointToSpeckle(point);
-                nodes.Add(node);
-            }
-            speckleStructArea.topology = nodes;
-            string propName = "";
-            Model.AreaObj.GetProperty(name,ref propName);
-            speckleStructArea.property = Property2DToSpeckle(name,propName);
-
-            List<double> coordinates = new List<double> { };
-            foreach(Node node in nodes)
-            {
-                coordinates.Add(node.basePoint.x);
-                coordinates.Add(node.basePoint.y);
-                coordinates.Add(node.basePoint.z);
-            }
-
-                #region Get orientation angle
-                double angle = 0;
-                bool advanced = true;
-
-                Model.AreaObj.GetLocalAxes(name, ref angle, ref advanced);
-
-                speckleStructArea.orientationAngle = angle;
-
-                #endregion
-
-                PolygonMesher polygonMesher = new PolygonMesher();
-            polygonMesher.Init(coordinates);
-            var faces = polygonMesher.Faces();
-            var vertices = polygonMesher.Coordinates;
-            speckleStructArea.displayMesh = new Geometry.Mesh(vertices, faces);
-
-
-            
-
-                SpeckleModel.elements.Add(speckleStructArea);
-            }
-
-
-
-            return speckleStructArea;
-        }
->>>>>>> 2dbaab38
+      //Get orientation angle
+      double angle = 0;
+      bool advanced = true;
+      Model.AreaObj.GetLocalAxes(name, ref angle, ref advanced);
+      speckleStructArea.orientationAngle = angle;
 
       foreach (Node point in area.topology)
       {
