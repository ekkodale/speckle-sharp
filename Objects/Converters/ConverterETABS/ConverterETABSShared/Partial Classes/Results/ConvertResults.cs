--- conflicted
+++ resolved
@@ -13,91 +13,54 @@
   {
     public ResultSetAll ResultsToSpeckle()
     {
-<<<<<<< HEAD
-      #region Retrieve frame names
-      int numberOfFrameNames = 0;
-      var frameNames = new string[] { };
+      public ResultSetAll ResultsToSpeckle()
+      {
+        #region Retrieve frame names
+        int numberOfFrameNames = 0;
+        var frameNames = new string[] { };
+        
+        Model.FrameObj.GetNameList(ref numberOfFrameNames, ref frameNames);
+        frameNames.ToList();
+        List<string> convertedFrameNames = frameNames.ToList();
+        #endregion
 
-      Model.FrameObj.GetNameList(ref numberOfFrameNames, ref frameNames);
-      frameNames.ToList();
-      List<string> convertedFrameNames = frameNames.ToList();
-      #endregion
+        #region Retrieve pier names
 
-      #region Retrieve pier names
+        int numberOfPierNames = 0;
+        var pierNames = new string[] { };
+        
+        Model.PierLabel.GetNameList(ref numberOfPierNames, ref pierNames);
+        List<string> convertedPierNames = pierNames.ToList();
 
-      int numberOfPierNames = 0;
-      var pierNames = new string[] { };
+        #endregion
 
-      Model.PierLabel.GetNameList(ref numberOfPierNames, ref pierNames);
-      List<string> convertedPierNames = pierNames.ToList();
+        #region Retrieve spandrel names
 
-      #endregion
-
-      #region Retrieve spandrel names
-
-      int numberOfSpandrelNames = 0;
-      var spandrelNames = new string[] { };
-      var isMultiStory = new bool[] { };
-
-      Model.SpandrelLabel.GetNameList(ref numberOfSpandrelNames, ref spandrelNames, ref isMultiStory);
-      List<string> convertedSpandrelNames = spandrelNames.ToList();
+        int numberOfSpandrelNames = 0;
+        var spandrelNames = new string[] { };
+        var isMultiStory = new bool[] { };
+        
+        Model.SpandrelLabel.GetNameList(ref numberOfSpandrelNames, ref spandrelNames, ref isMultiStory);
+        List<string> convertedSpandrelNames = spandrelNames.ToList();
 
 
-      #endregion
+        #endregion
 
-      ResultSetAll results = new ResultSetAll(AllResultSet1dToSpeckle(convertedFrameNames, convertedPierNames, convertedSpandrelNames), new ResultSet2D(), new ResultSet3D(), new ResultGlobal(), AllResultSetNodesToSpeckle());
+        #region Retrieve area names
 
-      return results;
-=======
-        public ResultSetAll ResultsToSpeckle()
-        {
-            #region Retrieve frame names
-            int numberOfFrameNames = 0;
-            var frameNames = new string[] { };
-            
-            Model.FrameObj.GetNameList(ref numberOfFrameNames, ref frameNames);
-            frameNames.ToList();
-            List<string> convertedFrameNames = frameNames.ToList();
-            #endregion
+        int numberOfAreaNames = 0;
+        var areaNames = new string[] { };
 
-            #region Retrieve pier names
+        Model.AreaObj.GetNameList(ref numberOfAreaNames, ref areaNames);
 
-            int numberOfPierNames = 0;
-            var pierNames = new string[] { };
-            
-            Model.PierLabel.GetNameList(ref numberOfPierNames, ref pierNames);
-            List<string> convertedPierNames = pierNames.ToList();
+        List<string> convertedAreaNames = areaNames.ToList();
 
-            #endregion
+        #endregion
 
-            #region Retrieve spandrel names
+        ResultSetAll results = new ResultSetAll(AllResultSet1dToSpeckle(convertedFrameNames, convertedPierNames, convertedSpandrelNames), AreaResultSet2dToSpeckle(convertedAreaNames), new ResultSet3D(), new ResultGlobal(), AllResultSetNodesToSpeckle());
 
-            int numberOfSpandrelNames = 0;
-            var spandrelNames = new string[] { };
-            var isMultiStory = new bool[] { };
-            
-            Model.SpandrelLabel.GetNameList(ref numberOfSpandrelNames, ref spandrelNames, ref isMultiStory);
-            List<string> convertedSpandrelNames = spandrelNames.ToList();
-
-
-            #endregion
-
-            #region Retrieve area names
-
-            int numberOfAreaNames = 0;
-            var areaNames = new string[] { };
-
-            Model.AreaObj.GetNameList(ref numberOfAreaNames, ref areaNames);
-
-            List<string> convertedAreaNames = areaNames.ToList();
-
-            #endregion
-
-            ResultSetAll results = new ResultSetAll(AllResultSet1dToSpeckle(convertedFrameNames, convertedPierNames, convertedSpandrelNames), AreaResultSet2dToSpeckle(convertedAreaNames), new ResultSet3D(), new ResultGlobal(), AllResultSetNodesToSpeckle());
-
-            return results;
-        }
->>>>>>> 2dbaab38
+        return results;
+      }
     }
   }
 }