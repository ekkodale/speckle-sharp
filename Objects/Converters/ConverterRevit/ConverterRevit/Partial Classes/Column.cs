﻿using Objects;
using Autodesk.Revit.DB;
using DB = Autodesk.Revit.DB;
using System;
using System.Collections.Generic;
using System.Text;
using Column = Objects.BuiltElements.Column;
using Element = Objects.BuiltElements.Element;
using Line = Objects.Geometry.Line;
using Point = Objects.Geometry.Point;
using Autodesk.Revit.DB.Structure;
using Objects.Revit;

namespace Objects.Converter.Revit
{
  public partial class ConverterRevit
  {
    public DB.Element ColumnToNative(IColumn speckleColumn)
    {
      if (speckleColumn.baseLine == null)
      {
        throw new Exception("Only line based Beams are currently supported.");
      }

      DB.FamilySymbol familySymbol = GetElementType<FamilySymbol>(speckleColumn); ;
      var baseLine = CurveToNative(speckleColumn.baseLine).get_Item(0);
      DB.Level level = null;
      DB.Level topLevel = null;
      DB.FamilyInstance revitColumn = null;
      var structuralType = StructuralType.NonStructural;
      var isLineBased = true;


      //comes from revit or schema builder, has these props
      var speckleRevitColumn = speckleColumn as RevitColumn;
      if (speckleRevitColumn != null)
      {
        level = GetLevelByName(speckleRevitColumn.level);
        topLevel = GetLevelByName(speckleRevitColumn.topLevel);
        structuralType = speckleRevitColumn.structural ? StructuralType.Column : StructuralType.NonStructural;
        //non slanted columns are point based
        isLineBased = speckleRevitColumn.isSlanted;
      }
<<<<<<< HEAD

=======
>>>>>>> 7de7d48c
      if (level == null)
      {
        level = LevelToNative(LevelFromCurve(baseLine));
      }


      var (docObj, stateObj) = GetExistingElementByApplicationId(speckleColumn.applicationId, speckleColumn.speckle_type);
      
      //try update existing 
      if (docObj != null)
      {
        try
        {
          var revitType = Doc.GetElement(docObj.GetTypeId()) as ElementType;

          // if family changed, tough luck. delete and let us create a new one.
          if (familySymbol.FamilyName != revitType.FamilyName)
          {
            Doc.Delete(docObj.Id);
          }
          else
          {
            revitColumn = (DB.FamilyInstance)docObj;
            (revitColumn.Location as LocationCurve).Curve = baseLine;


            // check for a type change
            if (!string.IsNullOrEmpty(familySymbol.FamilyName) && familySymbol.FamilyName != revitType.Name)
              revitColumn.ChangeTypeId(familySymbol.Id);
          }
        }
        catch
        {
          //something went wrong, re-create it
        }
      }

      if (revitColumn == null && isLineBased)
      {
        revitColumn = Doc.Create.NewFamilyInstance(baseLine, familySymbol, level, structuralType);
      }
      XYZ basePoint = null;
      //try with a point based column
      if (revitColumn == null)
      {
        var start = baseLine.GetEndPoint(0);
        var end = baseLine.GetEndPoint(1);
        basePoint = start.Z < end.Z ? start : end; // pick the lowest
        revitColumn = Doc.Create.NewFamilyInstance(basePoint, familySymbol, level, structuralType);

        //rotate, we know it must be a RevitColumn
        var axis = DB.Line.CreateBound(new XYZ(basePoint.X, basePoint.Y, 0), new XYZ(basePoint.X, basePoint.Y, 1000));
        (revitColumn.Location as LocationPoint).Rotate(axis, speckleRevitColumn.rotation - (revitColumn.Location as LocationPoint).Rotation);
      }

      TrySetParam(revitColumn, BuiltInParameter.FAMILY_BASE_LEVEL_PARAM, level);

      if (speckleRevitColumn != null)
      {
        TrySetParam(revitColumn, BuiltInParameter.FAMILY_TOP_LEVEL_PARAM, topLevel);


        if (speckleRevitColumn.handFlipped != revitColumn.HandFlipped)
          revitColumn.flipHand();

        if (speckleRevitColumn.facingFlipped != revitColumn.FacingFlipped)
          revitColumn.flipFacing();

        SetOffsets(revitColumn, speckleRevitColumn);
        var exclusions = new List<string> { "Base Offset", "Top Offset" };
        SetElementParams(revitColumn, speckleRevitColumn, exclusions);
      }

      return revitColumn;
    }

    /// <summary>
    /// Some families eg columns, need offsets to be set in a specific way
    /// </summary>
    /// <param name="speckleElement"></param>
    /// <param name="familyInstance"></param>
    private void SetOffsets(DB.FamilyInstance familyInstance, RevitColumn speckleRevitColumn)
    {
      var topOffsetParam = familyInstance.get_Parameter(BuiltInParameter.FAMILY_TOP_LEVEL_OFFSET_PARAM);
      var baseOffsetParam = familyInstance.get_Parameter(BuiltInParameter.FAMILY_BASE_LEVEL_OFFSET_PARAM);
      var baseLevelParam = familyInstance.get_Parameter(BuiltInParameter.FAMILY_BASE_LEVEL_PARAM);
      var topLevelParam = familyInstance.get_Parameter(BuiltInParameter.FAMILY_TOP_LEVEL_PARAM);

      if (topLevelParam == null || baseLevelParam == null || baseOffsetParam == null || topOffsetParam == null)
        return;


      var baseOffset = UnitUtils.ConvertToInternalUnits(speckleRevitColumn.baseOffset, baseOffsetParam.DisplayUnitType);
      var topOffset = UnitUtils.ConvertToInternalUnits(speckleRevitColumn.topOffset, baseOffsetParam.DisplayUnitType);

      //these have been set previously
      DB.Level level = Doc.GetElement(baseLevelParam.AsElementId()) as DB.Level;
      DB.Level topLevel = Doc.GetElement(topLevelParam.AsElementId()) as DB.Level;

      //checking if BASE offset needs to be set before or after TOP offset
      if (topLevel != null && topLevel.Elevation + baseOffset <= level.Elevation)
      {
        baseOffsetParam.Set(baseOffset);
        topOffsetParam.Set(topOffset);
      }
      else
      {
        topOffsetParam.Set(topOffset);
        baseOffsetParam.Set(baseOffset);
      }

    }

    public IRevit ColumnToSpeckle(DB.FamilyInstance revitColumn)
    {


      //REVIT PARAMS > SPECKLE PROPS
      var baseLevelParam = revitColumn.get_Parameter(BuiltInParameter.FAMILY_BASE_LEVEL_PARAM);
      var topLevelParam = revitColumn.get_Parameter(BuiltInParameter.FAMILY_TOP_LEVEL_PARAM);
      var baseOffsetParam = revitColumn.get_Parameter(BuiltInParameter.FAMILY_BASE_LEVEL_OFFSET_PARAM);
      var topOffsetParam = revitColumn.get_Parameter(BuiltInParameter.FAMILY_TOP_LEVEL_OFFSET_PARAM);



      var speckleColumn = new RevitColumn();
      speckleColumn.type = Doc.GetElement(revitColumn.GetTypeId()).Name;
      speckleColumn.level = ConvertAndCacheLevel(baseLevelParam);
      speckleColumn.topLevel = ConvertAndCacheLevel(topLevelParam);
      speckleColumn.baseOffset = (double)ParameterToSpeckle(baseOffsetParam);
      speckleColumn.topOffset = (double)ParameterToSpeckle(topOffsetParam);
      speckleColumn.facingFlipped = revitColumn.FacingFlipped;
      speckleColumn.handFlipped = revitColumn.HandFlipped;
      speckleColumn.isSlanted = revitColumn.IsSlantedColumn;
      speckleColumn.structural = revitColumn.StructuralType == StructuralType.Column;

      //geometry
      var baseGeometry = LocationToSpeckle(revitColumn);
      var baseLine = baseGeometry as ICurve;
      //make line from point and height
      if (baseLine == null && baseGeometry is Point basePoint)
      {
        var elevation = ((RevitLevel)ParameterToSpeckle(topLevelParam)).elevation;
<<<<<<< HEAD
        baseLine = new Line(basePoint, new Point(basePoint.x, basePoint.y, elevation + speckleColumn.topOffset));
=======
        baseLine = new Line(basePoint, new Point(basePoint.x, basePoint.y, elevation + speckleColumn.topOffset, ModelUnits), ModelUnits);
>>>>>>> 7de7d48c
      }

      if (baseLine == null)
      {
        throw new Exception("Only line based Columns are currently supported.");
      }

      speckleColumn.baseLine = baseLine; //all speckle columns should be line based

      AddCommonRevitProps(speckleColumn, revitColumn);

      if (revitColumn.Location is LocationPoint)
      {
        speckleColumn.rotation = ((LocationPoint)revitColumn.Location).Rotation;
      }

      speckleColumn.displayMesh = GetElementMesh(revitColumn);

      return speckleColumn;
    }


  }
}<|MERGE_RESOLUTION|>--- conflicted
+++ resolved
@@ -41,10 +41,7 @@
         //non slanted columns are point based
         isLineBased = speckleRevitColumn.isSlanted;
       }
-<<<<<<< HEAD
-
-=======
->>>>>>> 7de7d48c
+
       if (level == null)
       {
         level = LevelToNative(LevelFromCurve(baseLine));
@@ -188,11 +185,7 @@
       if (baseLine == null && baseGeometry is Point basePoint)
       {
         var elevation = ((RevitLevel)ParameterToSpeckle(topLevelParam)).elevation;
-<<<<<<< HEAD
-        baseLine = new Line(basePoint, new Point(basePoint.x, basePoint.y, elevation + speckleColumn.topOffset));
-=======
         baseLine = new Line(basePoint, new Point(basePoint.x, basePoint.y, elevation + speckleColumn.topOffset, ModelUnits), ModelUnits);
->>>>>>> 7de7d48c
       }
 
       if (baseLine == null)
