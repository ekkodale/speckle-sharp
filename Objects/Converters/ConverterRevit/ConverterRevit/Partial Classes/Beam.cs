--- conflicted
+++ resolved
@@ -93,11 +93,7 @@
       speckleBeam.type = Doc.GetElement(revitBeam.GetTypeId()).Name;
       speckleBeam.baseLine = baseLine;
       speckleBeam.level = ConvertAndCacheLevel(baseLevelParam);
-<<<<<<< HEAD
-      speckleBeam.displayMesh = MeshUtils.GetElementMesh(revitBeam, Scale);
-=======
       speckleBeam.displayMesh = GetElementMesh(revitBeam);
->>>>>>> 7de7d48c
 
       AddCommonRevitProps(speckleBeam, revitBeam);
 
