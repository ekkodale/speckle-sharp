--- conflicted
+++ resolved
@@ -29,24 +29,17 @@
     /// <summary>
     /// Gets or sets the list of 3-dimensional curves in this <see cref="Brep"/> instance.
     /// </summary>
-<<<<<<< HEAD
     [DetachProperty]
     [Chunkable(200)]
     public List<Curve> Curve3D { get; set; }
-=======
-    public List<ICurve> Curve3D { get; set; }
->>>>>>> dfb78661
+
 
     /// <summary>
     /// Gets or sets the list of 2-dimensional UV curves in this <see cref="Brep"/> instance.
     /// </summary>
-<<<<<<< HEAD
     [DetachProperty]
     [Chunkable(200)]
     public List<Curve> Curve2D { get; set; }
-=======
-    public List<ICurve> Curve2D { get; set; }
->>>>>>> dfb78661
 
     /// <summary>
     /// Gets or sets the list of vertices in this <see cref="Brep"/> instance.
