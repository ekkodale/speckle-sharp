--- conflicted
+++ resolved
@@ -131,10 +131,7 @@
   public interface ILevel : IBuiltElement
   {
     string name { get; set; }
-<<<<<<< HEAD
-=======
     string units { get; set; }
->>>>>>> 7de7d48c
     double elevation { get; set; }
     List<Element> elements { get; set; }
   }
