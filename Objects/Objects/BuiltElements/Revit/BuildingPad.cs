--- conflicted
+++ resolved
@@ -14,16 +14,9 @@
     public List<Parameter> parameters { get; set; }
     public string elementId { get; set; }
 
-<<<<<<< HEAD
-=======
     [DetachProperty]
     public Mesh displayMesh { get; set; }
 
-
->>>>>>> 49b543a1
     public BuildingPad() { }
-
-
   }
-
 }