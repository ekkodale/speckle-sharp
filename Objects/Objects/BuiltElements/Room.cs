﻿using Objects.Geometry;
using Speckle.Core.Kits;
using Speckle.Core.Models;
using System;
using System.Collections.Generic;
using System.ComponentModel;
using System.Text;

namespace Objects.BuiltElements
{
  public class Room : Base, IHasArea, IHasVolume, IDisplayMesh
  {
    public string name { get; set; }
    public string number { get; set; }
    public double area { get; set; }
    public double volume { get; set; }
    public Level level { get; set; }
    public Point center { get; set; }
    public List<ICurve> voids { get; set; } = new List<ICurve>();
    public ICurve outline { get; set; }
<<<<<<< HEAD
=======

    [DetachProperty]
    public Mesh displayMesh { get; set; }
    public Room() { }
>>>>>>> 49b543a1

    public Room() { }
  }
}<|MERGE_RESOLUTION|>--- conflicted
+++ resolved
@@ -18,13 +18,9 @@
     public Point center { get; set; }
     public List<ICurve> voids { get; set; } = new List<ICurve>();
     public ICurve outline { get; set; }
-<<<<<<< HEAD
-=======
 
     [DetachProperty]
     public Mesh displayMesh { get; set; }
-    public Room() { }
->>>>>>> 49b543a1
 
     public Room() { }
   }
