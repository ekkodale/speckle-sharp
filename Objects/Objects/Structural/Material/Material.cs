--- conflicted
+++ resolved
@@ -28,11 +28,7 @@
         public Material() { }
 
         [SchemaInfo("Material", "Creates a Speckle structural material", "Structural", "Materials")]
-<<<<<<< HEAD
-        public Material(string name, MaterialType type,string designCode = null,string codeYear = null,  string grade = null)
-=======
         public Material(string name, MaterialType type, string grade = null, string designCode = null, string codeYear = null)
->>>>>>> 44258093
         {
             this.name = name;
             this.type = type;
